--- conflicted
+++ resolved
@@ -153,11 +153,7 @@
 
 
 typedef struct Damage_ {
-<<<<<<< HEAD
-   DamageType type;     /**< Type of damage. */
-=======
    int type;            /**< Type of damage. */
->>>>>>> 4e8e1a6f
    double penetration;  /**< Penetration the damage has [0:1], with 1 being 100%. */
    double damage;       /**< Amount of damage, this counts towards killing the ship. */
    double disable;      /**< Amount of disable damage, this counts towards disabling the ship. */
@@ -391,16 +387,6 @@
 
 
 /*
-<<<<<<< HEAD
- * misc
- */
-void outfit_calcDamage( double *dshield, double *darmour, double *knockback,
-      double *ddisable, const ShipStats *stats, const Damage *dmg );
-
-
-/*
-=======
->>>>>>> 4e8e1a6f
  * get
  */
 Outfit* outfit_get( const char* name );
