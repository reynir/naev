/*
 * See Licensing and Copyright notice in naev.h
 */

/**
 * @file land.c
 *
 * @brief Handles all the landing menus and actionsv.
 */


#include "land.h"

#include "naev.h"

#include <stdlib.h>
#include <stdio.h>
#include <string.h>
#include <math.h>

#include "log.h"
#include "toolkit.h"
#include "dialogue.h"
#include "player.h"
#include "rng.h"
#include "music.h"
#include "economy.h"
#include "hook.h"
#include "mission.h"
#include "ntime.h"
#include "save.h"
#include "music.h"
#include "map.h"
#include "news.h"
#include "escort.h"
#include "event.h"


/* global/main window */
#define LAND_WIDTH   800 /**< Land window width. */
#define LAND_HEIGHT  600 /**< Land window height. */
#define BUTTON_WIDTH 200 /**< Default button width. */
#define BUTTON_HEIGHT 40 /**< Default button height. */
#define PORTRAIT_WIDTH 200
#define PORTRAIT_HEIGHT 150

/* news window */
#define NEWS_WIDTH   400 /**< News window width. */
#define NEWS_HEIGHT  500 /**< News window height. */


/*
 * we use visited flags to not duplicate missions generated
 */
#define VISITED_LAND          (1<<0) /**< Player already landed. */
#define VISITED_COMMODITY     (1<<1) /**< Player already visited commodities. */
#define VISITED_BAR           (1<<2) /**< Player already visited bar. */
#define VISITED_OUTFITS       (1<<3) /**< Player already visited outfits. */
#define VISITED_SHIPYARD      (1<<4) /**< Player already visited shipyard. */
#define visited(f)            (land_visited |= (f)) /**< Mark place is visited. */
#define has_visited(f)        (land_visited & (f)) /**< Check if player has visited. */
static unsigned int land_visited = 0; /**< Contains what the player visited. */


/*
 * The window interfaces.
 */
#define LAND_NUMWINDOWS          7 /**< Number of land windows. */
#define LAND_WINDOW_MAIN         0 /**< Main window. */
#define LAND_WINDOW_BAR          1 /**< Bar window. */
#define LAND_WINDOW_MISSION      2 /**< Mission computer window. */
#define LAND_WINDOW_OUTFITS      3 /**< Outfits window. */
#define LAND_WINDOW_SHIPYARD     4 /**< Shipyard window. */
#define LAND_WINDOW_EQUIPMENT    5 /**< Equipment window. */
#define LAND_WINDOW_COMMODITY    6 /**< Commodity window. */



/*
 * land variables
 */
int landed = 0; /**< Is player landed. */
static unsigned int land_wid = 0; /**< Land window ID. */
static const char *land_windowNames[LAND_NUMWINDOWS] = {
   "Landing Main",
   "Spaceport Bar",
   "Mission",
   "Outfits",
   "Shipyard",
   "Equipment",
   "Commodity"
};
static int land_windowsMap[LAND_NUMWINDOWS]; /**< Mapping of windows. */
static unsigned int *land_windows = NULL; /**< Landed window ids. */
Planet* land_planet = NULL; /**< Planet player landed at. */
static glTexture *gfx_exterior = NULL; /**< Exterior graphic of the landed planet. */
 
/*
 * mission computer stack
 */
static Mission* mission_computer = NULL; /**< Missions at the computer. */
static int mission_ncomputer = 0; /**< Number of missions at the computer. */

/*
 * mission bar stack
 */
static Mission* mission_bar = NULL; /**< Missions at the spaceport bar. */
static int mission_nbar = 0; /**< Number of missions at the spaceport bar. */
static glTexture *mission_portrait = NULL; /**< Mission portrait. */

/*
 * player stuff
 */
extern int hyperspace_target; /**< from player.c */
static int last_window = 0; /**< Default window. */


/*
 * prototypes
 */
static unsigned int land_getWid( int window );
static void land_createMainTab( unsigned int wid );
static void land_cleanupWindow( unsigned int wid, char *name );
static void land_buttonTakeoff( unsigned int wid, char *unused );
static void land_changeTab( unsigned int wid, char *wgt, int tab );
/* commodity exchange */
static void commodity_exchange_open( unsigned int wid );
static void commodity_update( unsigned int wid, char* str );
static void commodity_buy( unsigned int wid, char* str );
static void commodity_sell( unsigned int wid, char* str );
/* outfits */
static void outfits_open( unsigned int wid );
static void outfits_update( unsigned int wid, char* str );
static int outfit_canBuy( Outfit* outfit, int q, int errmsg );
static void outfits_buy( unsigned int wid, char* str );
static int outfit_canSell( Outfit* outfit, int q, int errmsg );
static void outfits_sell( unsigned int wid, char* str );
static int outfits_getMod (void);
static void outfits_renderMod( double bx, double by, double w, double h );
/* shipyard */
static void shipyard_open( unsigned int wid );
static void shipyard_update( unsigned int wid, char* str );
static void shipyard_info( unsigned int wid, char* str );
static void shipyard_buy( unsigned int wid, char* str );
/* equipment */
static void equipment_open( unsigned int wid );
static void equipment_genLists( unsigned int wid );
static void equipment_update( unsigned int wid, char* str );
static void equipment_close( unsigned int wid, char* str );
static void equipment_sellShip( unsigned int wid, char* str );
static void equipment_transChangeShip( unsigned int wid, char* str );
static void equipment_changeShip( unsigned int wid );
static void equipment_transportShip( unsigned int wid );
static void equipment_unequipShip( unsigned int wid, char* str );
static unsigned int equipment_transportPrice( char *shipname );
/* spaceport bar */
static void spaceport_bar_getDim( int wid,
      int *w, int *h, int *iw, int *ih, int *bw, int *bh );
static void spaceport_bar_open( unsigned int wid );
static int spaceport_bar_genList( unsigned int wid );
static void spaceport_bar_update( unsigned int wid, char* str );
static void spaceport_bar_close( unsigned int wid, char* str );
static void spaceport_bar_approach( unsigned int wid, char* str );
static int news_load (void);
/* mission computer */
static void misn_open( unsigned int wid );
static void misn_close( unsigned int wid, char *name );
static void misn_accept( unsigned int wid, char* str );
static void misn_genList( unsigned int wid, int first );
static void misn_update( unsigned int wid, char* str );
/* refuel */
static void land_checkAddRefuel (void);
static unsigned int refuel_price (void);
static void spaceport_refuel( unsigned int wid, char *str );
/* external */
extern unsigned int economy_getPrice( const Commodity *com,
      const StarSystem *sys, const Planet *p ); /**< from economy.c */


/**
 * @brief Opens the local market window.
 */
static void commodity_exchange_open( unsigned int wid )
{
   int i;
   char **goods;
   int w, h;

   /* Get window dimensions. */
   window_dimWindow( wid, &w, &h );

   /* buttons */
   window_addButton( wid, -20, 20,
         BUTTON_WIDTH, BUTTON_HEIGHT, "btnCommodityClose",
         "Takeoff", land_buttonTakeoff );
   window_addButton( wid, -40-((BUTTON_WIDTH-20)/2), 20*2 + BUTTON_HEIGHT,
         (BUTTON_WIDTH-20)/2, BUTTON_HEIGHT, "btnCommodityBuy",
         "Buy", commodity_buy );
   window_addButton( wid, -20, 20*2 + BUTTON_HEIGHT,
         (BUTTON_WIDTH-20)/2, BUTTON_HEIGHT, "btnCommoditySell",
         "Sell", commodity_sell );

   /* text */
   window_addText( wid, -20, -40, BUTTON_WIDTH, 60, 0,
         "txtSInfo", &gl_smallFont, &cDConsole, 
         "You have:\n"
         "Market price:\n"
         "\n"
         "Free Space:\n" );
   window_addText( wid, -20, -40, BUTTON_WIDTH/2, 60, 0,
         "txtDInfo", &gl_smallFont, &cBlack, NULL );
   window_addText( wid, -40, -120, BUTTON_WIDTH-20,
         h-140-BUTTON_HEIGHT, 0,
         "txtDesc", &gl_smallFont, &cBlack, NULL );

   /* goods list */
   goods = malloc(sizeof(char*) * land_planet->ncommodities);
   for (i=0; i<land_planet->ncommodities; i++)
      goods[i] = strdup(land_planet->commodities[i]->name);
   window_addList( wid, 20, -40,
         w-BUTTON_WIDTH-60, h-80-BUTTON_HEIGHT,
         "lstGoods", goods, land_planet->ncommodities, 0, commodity_update );

   /* update */
   commodity_update(wid, NULL);
}
/**
 * @brief Updates the commodity window.
 *    @param wid Window to update.
 *    @param str Unused.
 */
static void commodity_update( unsigned int wid, char* str )
{
   (void)str;
   char buf[PATH_MAX];
   char *comname;
   Commodity *com;

   comname = toolkit_getList( wid, "lstGoods" );
   com = commodity_get( comname );

   /* modify text */
   snprintf( buf, PATH_MAX,
         "%d tons\n"
         "%d credits/ton\n"
         "\n"
         "%d tons\n",
         player_cargoOwned( comname ),
         economy_getPrice(com, cur_system, land_planet),
         pilot_cargoFree(player));
   window_modifyText( wid, "txtDInfo", buf );
   window_modifyText( wid, "txtDesc", com->description );
}
/**
 * @brief Buys the selected commodity.
 *    @param wid Window buying from.
 *    @param str Unused.
 */
static void commodity_buy( unsigned int wid, char* str )
{
   (void)str;
   char *comname;
   Commodity *com;
   unsigned int q, price;

   q = 10;
   comname = toolkit_getList( wid, "lstGoods" );
   com = commodity_get( comname );
   price = economy_getPrice(com, cur_system, land_planet);

   if (player->credits < q * price) {
      dialogue_alert( "Not enough credits!" );
      return;
   }
   else if (pilot_cargoFree(player) <= 0) {
      dialogue_alert( "Not enough free space!" );
      return;
   }

   q = pilot_addCargo( player, com, q );
   player->credits -= q * price;
   land_checkAddRefuel();
   commodity_update(wid, NULL);
}
/**
 * @brief Attempts to sell a commodity.
 *    @param wid Window selling commodity from.
 *    @param str Unused.
 */
static void commodity_sell( unsigned int wid, char* str )
{
   (void)str;
   char *comname;
   Commodity *com;
   unsigned int q, price;

   q = 10;
   comname = toolkit_getList( wid, "lstGoods" );
   com = commodity_get( comname );
   price = economy_getPrice(com, cur_system, land_planet);

   q = pilot_rmCargo( player, com, q );
   player->credits += q * price;
   land_checkAddRefuel();
   commodity_update(wid, NULL);
}


/**
 * @brief Opens the outfit exchange center window.
 */
static void outfits_open( unsigned int wid )
{
   int i;
   Outfit **outfits;
   char **soutfits;
   glTexture **toutfits;
   int noutfits;
   int w, h;
   int iw, ih;
   int bw, bh;

   /* Get window dimensions. */
   window_dimWindow( wid, &w, &h );

   /* Calculate image array dimensions. */
   iw = 310;
   ih = h - 60;

   /* Calculate button dimensions. */
   bw = (w - iw - 80) / 2;
   bh = BUTTON_HEIGHT;

   /* will allow buying from keyboard */
   window_setAccept( wid, outfits_buy );

   /* buttons */
   window_addButton( wid, -20, 20,
         bw, bh, "btnCloseOutfits",
         "Takeoff", land_buttonTakeoff );
   window_addButton( wid, -40-bw, 40+bh,
         bw, bh, "btnBuyOutfit",
         "Buy", outfits_buy );
   window_addButton( wid, -40-bw, 20,
         bw, bh, "btnSellOutfit",
         "Sell", outfits_sell );

   /* fancy 128x128 image */
   window_addRect( wid, -20, -50, 128, 128, "rctImage", &cBlack, 0 );
   window_addImage( wid, -20-128, -50-128, "imgOutfit", NULL, 1 );

   /* cust draws the modifier */
   window_addCust( wid, -40-bw, 60+2*bh,
         bw, bh, "cstMod", 0, outfits_renderMod, NULL );

   /* the descriptive text */
   window_addText( wid, 40+300+20, -60,
         80, 160, 0, "txtSDesc", &gl_smallFont, &cDConsole,
         "Name:\n"
         "Type:\n"
         "Owned:\n"
         "\n"
         "Mass:\n"
         "\n"
         "Price:\n"
         "Money:\n"
         "License:\n" );
   window_addText( wid, 40+300+40+60, -60,
         250, 160, 0, "txtDDesc", &gl_smallFont, &cBlack, NULL );
   window_addText( wid, 20+300+40, -240,
         w-400, 180, 0, "txtDescription",
         &gl_smallFont, NULL, NULL );

   /* set up the outfits to buy/sell */
   outfits = outfit_getTech( &noutfits, land_planet->tech, PLANET_TECH_MAX);
   if (noutfits <= 0) { /* No outfits */
      soutfits    = malloc(sizeof(char*));
      soutfits[0] = strdup("None");
      toutfits    = malloc(sizeof(glTexture*));
      toutfits[0] = NULL;
      noutfits    = 1;
   }
   else {
      /* Create the outfit arrays. */
      soutfits = malloc(sizeof(char*)*noutfits);
      toutfits = malloc(sizeof(glTexture*)*noutfits);
      for (i=0; i<noutfits; i++) {
         soutfits[i] = strdup(outfits[i]->name);
         toutfits[i] = outfits[i]->gfx_store;
      }
      free(outfits);
   }
   window_addImageArray( wid, 20, 20,
         iw, ih, "iarOutfits", 64, 64,
         toutfits, soutfits, noutfits, outfits_update );

   /* write the outfits stuff */
   outfits_update( wid, NULL );
}
/**
 * @brief Updates the outfits in the outfit window.
 *    @param wid Window to update the outfits in.
 *    @param str Unused.
 */
static void outfits_update( unsigned int wid, char* str )
{
   (void)str;
   char *outfitname;
   Outfit* outfit;
   char buf[PATH_MAX], buf2[16], buf3[16];

   outfitname = toolkit_getImageArray( wid, "iarOutfits" );
   if (strcmp(outfitname,"None")==0) { /* No outfits */
      window_modifyImage( wid, "imgOutfit", NULL );
      window_disableButton( wid, "btnBuyOutfit" );
      window_disableButton( wid, "btnSellOutfit" );
      snprintf( buf, PATH_MAX,
            "None\n"
            "NA\n"
            "NA\n"
            "\n"
            "NA\n"
            "\n"
            "NA\n"
            "NA\n"
            "NA\n" );
      window_modifyText( wid,  "txtDDesc", buf );
      return;
   }

   outfit = outfit_get( outfitname );

   /* new image */
   window_modifyImage( wid, "imgOutfit", outfit->gfx_store );

   if (outfit_canBuy(outfit,1,0) > 0)
      window_enableButton( wid, "btnBuyOutfit" );
   else
      window_disableButton( wid, "btnBuyOutfit" );

   /* gray out sell button */
   if (outfit_canSell(outfit,1,0) > 0)
      window_enableButton( wid, "btnSellOutfit" );
   else
      window_disableButton( wid, "btnSellOutfit" );

   /* new text */
   window_modifyText( wid, "txtDescription", outfit->description );
   credits2str( buf2, outfit->price, 2 );
   credits2str( buf3, player->credits, 2 );
   snprintf( buf, PATH_MAX,
         "%s\n"
         "%s\n"
         "%d\n"
         "\n"
         "%.0f tons\n"
         "\n"
         "%s credits\n"
         "%s credits\n"
         "%s\n",
         outfit->name,
         outfit_getType(outfit),
         (outfit_isLicense(outfit)) ?
               player_hasLicense(outfit->name) :
               player_outfitOwned(outfit),
         outfit->mass,
         buf2,
         buf3,
         (outfit->license != NULL) ? outfit->license : "None" );
   window_modifyText( wid,  "txtDDesc", buf );
}
/**
 * @brief Checks to see if the player can buy the outfit.
 *    @param outfit Outfit to buy.
 *    @param q Quantity to buy.
 *    @param errmsg Should alert the player?
 */
static int outfit_canBuy( Outfit* outfit, int q, int errmsg )
{
   char buf[16];

   /* can only have one afterburner */
   if (outfit_isAfterburner(outfit) && (player->afterburner!=NULL)) {
      if (errmsg != 0)
         dialogue_alert( "You can only have one afterburner." );
      return 0;
   }
   /* takes away cargo space but you don't have any */
   else if (outfit_isMod(outfit) && (outfit->u.mod.cargo < 0)
         && (pilot_cargoFree(player) < -outfit->u.mod.cargo)) {
      if (errmsg != 0)
         dialogue_alert( "You need to empty your cargo first." );
      return 0;
   }
   /* not enough $$ */
   else if (q*outfit->price > player->credits) {
      if (errmsg != 0) {
         credits2str( buf, q*outfit->price - player->credits, 2 );
         dialogue_alert( "You need %s more credits.", buf);
      }
      return 0;
   }
   /* Map already mapped */
   else if (outfit_isMap(outfit) && map_isMapped(NULL,outfit->u.map.radius)) {
      if (errmsg != 0)
         dialogue_alert( "You already own this map." );
      return 0;
   }
   /* Already has license. */
   else if (outfit_isLicense(outfit) && player_hasLicense(outfit->name)) {
      if (errmsg != 0)
         dialogue_alert( "You already have this license." );
      return 0;
   }
   /* Needs license. */
   else if ((outfit->license != NULL) && !player_hasLicense(outfit->license)) {
      if (errmsg != 0)
         dialogue_alert( "You need the '%s' license to buy this outfit.",
               outfit->license );
      return 0;
   }

   return 1;
}
/**
 * @brief Attempts to buy the outfit that is selected.
 *    @param wid Window buying outfit from.
 *    @param str Unused.
 */
static void outfits_buy( unsigned int wid, char* str )
{
   (void) str;
   char *outfitname;
   Outfit* outfit;
   int q;

   outfitname = toolkit_getImageArray( wid, "iarOutfits" );
   outfit = outfit_get( outfitname );

   q = outfits_getMod();

   /* can buy the outfit? */
   if (outfit_canBuy(outfit, q, 1) == 0)
      return;

   player->credits -= outfit->price * player_addOutfit( outfit, q );
   land_checkAddRefuel();
   outfits_update(wid, NULL);
}
/**
 * @brief Checks to see if the player can sell the selected outfit.
 *    @param outfit Outfit to try to sell.
 *    @param q Quantity to try to sell.
 *    @param errmsg Should alert player?
 */
static int outfit_canSell( Outfit* outfit, int q, int errmsg )
{
   (void) q;
   /* has no outfits to sell */
   if (player_outfitOwned(outfit) <= 0) {
      if (errmsg != 0)
         dialogue_alert( "You can't sell something you don't have." );
      return 0;
   }

   return 1;
}
/**
 * @brief Attempts to sell the selected outfit the player has.
 *    @param wid Window selling outfits from.
 *    @param str Unused.
 */
static void outfits_sell( unsigned int wid, char* str )
{
   (void)str;
   char *outfitname;
   Outfit* outfit;
   int q;

   outfitname = toolkit_getImageArray( wid, "iarOutfits" );
   outfit = outfit_get( outfitname );

   q = outfits_getMod();

   /* has no outfits to sell */
   if (outfit_canSell( outfit, q, 1 ) == 0)
      return;

   player->credits += outfit->price * player_rmOutfit( outfit, q );
   land_checkAddRefuel();
   outfits_update(wid, NULL);
}
/**
 * @brief Gets the current modifier status.
 *    @return The amount modifier when buying or selling outfits.
 */
static int outfits_getMod (void)
{
   SDLMod mods;
   int q;

   mods = SDL_GetModState();
   q = 1;
   if (mods & (KMOD_LCTRL | KMOD_RCTRL))
      q *= 5;
   if (mods & (KMOD_LSHIFT | KMOD_RSHIFT))
      q *= 10;

   return q;
}
/**
 * @brief Renders the outfit buying modifier.
 *    @param bx Base X position to render at.
 *    @param by Base Y position to render at.
 *    @param w Width to render at.
 *    @param h Height to render at.
 */
static void outfits_renderMod( double bx, double by, double w, double h )
{
   (void) h;
   int q;
   char buf[8];

   q = outfits_getMod();
   if (q==1) return; /* Ignore no modifier. */

   snprintf( buf, 8, "%dx", q );
   gl_printMid( &gl_smallFont, w,
         bx + (double)SCREEN_W/2.,
         by + (double)SCREEN_H/2.,
         &cBlack, buf );
}




/**
 * @brief Opens the shipyard window.
 */
static void shipyard_open( unsigned int wid )
{
   int i;
   Ship **ships;
   char **sships;
   glTexture **tships;
   int nships;
   int w, h;
   int iw, ih;
   int bw, bh;

   /* Get window dimensions. */
   window_dimWindow( wid, &w, &h );

   /* Calculate image array dimensions. */
   iw = 310;
   ih = h - 60;

   /* Calculate button dimensions. */
   bw = (w - iw - 80) / 2;
   bh = BUTTON_HEIGHT;

   /* buttons */
   window_addButton( wid, -20, 20,
         bw, bh, "btnCloseShipyard",
         "Takeoff", land_buttonTakeoff );
   window_addButton( wid, -40-bw, 20,
         bw, bh, "btnBuyShip",
         "Buy", shipyard_buy );
   window_addButton( wid, -40-bw, 40+bh,
         bw, bh, "btnInfoShip",
         "Info", shipyard_info );

   /* target gfx */
   window_addRect( wid, -40, -50,
         128, 96, "rctTarget", &cBlack, 0 );
   window_addImage( wid, -40-128, -50-96,
         "imgTarget", NULL, 1 );

   /* text */
   window_addText( wid, 40+iw+20, -55,
         80, 128, 0, "txtSDesc", &gl_smallFont, &cDConsole,
         "Name:\n"
         "Class:\n"
         "Fabricator:\n"
         "\n"
         "Price:\n"
         "Money:\n"
         "License:\n" );
   window_addText( wid, 40+iw+20+80, -55,
         130, 128, 0, "txtDDesc", &gl_smallFont, &cBlack, NULL );
   window_addText( wid, 20+310+40, -55-128-20,
         w-(20+310+40) - 20, 185, 0, "txtDescription",
         &gl_smallFont, NULL, NULL );

   /* set up the ships to buy/sell */
   ships = ship_getTech( &nships, land_planet->tech, PLANET_TECH_MAX );
   if (nships <= 0) {
      sships    = malloc(sizeof(char*));
      sships[0] = strdup("None");
      tships    = malloc(sizeof(glTexture*));
      tships[0] = NULL;
      nships    = 1;
   }
   else {
      sships = malloc(sizeof(char*)*nships);
      tships = malloc(sizeof(glTexture*)*nships);
      for (i=0; i<nships; i++) {
         sships[i] = strdup(ships[i]->name);
         tships[i] = ships[i]->gfx_target;
      }
      free(ships);
   }
   window_addImageArray( wid, 20, 20,
         iw, ih, "iarShipyard", 64./96.*128., 64.,
         tships, sships, nships, shipyard_update );

   /* write the shipyard stuff */
   shipyard_update(wid, NULL);
}
/**
 * @brief Updates the ships in the shipyard window.
 *    @param wid Window to update the ships in.
 *    @param str Unused.
 */
static void shipyard_update( unsigned int wid, char* str )
{
   (void)str;
   char *shipname;
   Ship* ship;
   char buf[PATH_MAX], buf2[16], buf3[16];
   
   shipname = toolkit_getImageArray( wid, "iarShipyard" );

   /* No ships */
   if (strcmp(shipname,"None")==0) {
      window_modifyImage( wid, "imgTarget", NULL );
      window_disableButton( wid, "btnBuyShip");
      window_disableButton( wid, "btnInfoShip");
      snprintf( buf, PATH_MAX,
            "None\n"
            "NA\n"
            "NA\n"
            "\n"
            "NA\n"
            "NA\n"
            "NA\n" );
      window_modifyText( wid,  "txtDDesc", buf );
      return;
   }

   ship = ship_get( shipname );

   /* update image */
   window_modifyImage( wid, "imgTarget", ship->gfx_target );

   /* update text */
   window_modifyText( wid, "txtDescription", ship->description );
   credits2str( buf2, ship->price, 2 );
   credits2str( buf3, player->credits, 2 );
   snprintf( buf, PATH_MAX,
         "%s\n"
         "%s\n"
         "%s\n"
         "\n"
         "%s credits\n"
         "%s credits\n"
         "%s\n",
         ship->name,
         ship_class(ship),
         ship->fabricator,
         buf2,
         buf3,
         (ship->license != NULL) ? ship->license : "None" );
   window_modifyText( wid,  "txtDDesc", buf );

   if (ship->price > player->credits)
      window_disableButton( wid, "btnBuyShip");
   else window_enableButton( wid, "btnBuyShip");
}
/**
 * @brief Opens the ship's information window.
 *    @param wid Window to find out selected ship.
 *    @param str Unused.
 */
static void shipyard_info( unsigned int wid, char* str )
{
   (void)str;
   char *shipname;

   shipname = toolkit_getImageArray( wid, "iarShipyard" );
   ship_view(0, shipname);
}
/**
 * @brief Player attempts to buy a ship.
 *    @param wid Window player is buying ship from.
 *    @param str Unused.
 */
static void shipyard_buy( unsigned int wid, char* str )
{
   (void)str;
   char *shipname, buf[16];
   Ship* ship;

   shipname = toolkit_getImageArray( wid, "iarShipyard" );
   ship = ship_get( shipname );

   /* Must have enough money. */
   if (ship->price > player->credits) {
      dialogue_alert( "Not enough credits!" );
      return;
   }
   else if (pilot_hasDeployed(player)) {
      dialogue_alert( "You can't leave your fighters stranded. Recall them before buying a new ship." );
      return;
   }

   /* Must have license. */
   if ((ship->license != NULL) && !player_hasLicense(ship->license)) {
      dialogue_alert( "You do not have the '%s' license required to buy this ship.",
            ship->license);
      return;
   }

   /* we now move cargo to the new ship */
   if (pilot_cargoUsed(player) > ship->cap_cargo) {
      dialogue_alert("You won't have enough space to move your current cargo into the new ship.");
      return; 
   }
   credits2str( buf, ship->price, 2 );
   if (dialogue_YesNo("Are you sure?", /* confirm */
         "Do you really want to spend %s on a new ship?", buf )==0)
      return;

   /* player just gots a new ship */
   if (player_newShip( ship, player->solid->pos.x, player->solid->pos.y,
         0., 0., player->solid->dir ) != 0) {
      /* Player actually aborted naming process. */
      return;
   }
   player->credits -= ship->price; /* ouch, paying is hard */
   land_checkAddRefuel();

   shipyard_update(wid, NULL);
}


/**
 * @brief Opens the player's equipment window.
 */
static void equipment_open( unsigned int wid )
{
   int w, h;
   int sw, sh;
   int ow, oh;
   int bw, bh;

   /* Get window dimensions. */
   window_dimWindow( wid, &w, &h );

   /* Calculate image array dimensions. */
   sw = 200;
   sh = (h - 100)/2;
   ow = sw;
   oh = sh;

   /* Calculate button dimensions. */
   bw = (w - 20 - sw - 40 - 20 - 60) / 4;
   bh = BUTTON_HEIGHT;

   /* buttons */
   window_addButton( wid, -20, 20,
         bw, bh, "btnCloseEquipment",
         "Takeoff", land_buttonTakeoff );
   window_addButton( wid, -20 - (20+bw), 20,
         bw, bh, "btnSellShip",
         "Sell Ship", equipment_sellShip );
   window_addButton( wid, -20 - (20+bw)*2, 20,
         bw, bh, "btnChangeShip",
         "Swap Ships", equipment_transChangeShip );
   window_addButton( wid, -20 - (20+bw)*3, 20,
         bw, bh, "btnUnequipShip",
         "Unequip", equipment_unequipShip );

   /* image */
   window_addRect( wid, -40, -50,
         128, 96, "rctTarget", &cBlack, 0 );
   window_addImage( wid, -40-128, -50-96,
         "imgTarget", NULL, 1 );

   /* text */
   window_addText( wid, 40+300+40, -55,
         100, 200, 0, "txtSDesc", &gl_smallFont, &cDConsole,
         "Name:\n"
         "Ship:\n"
         "Class:\n"
         "Where:\n"
         "\n"
         "Cargo free:\n"
         "\n"
         "Transportation:\n"
         "Sell price:\n"
         );
   window_addText( wid, 40+300+40+100, -55,
      130, 200, 0, "txtDDesc", &gl_smallFont, &cBlack, NULL );
   window_addText( wid, 40+300+40, -255,
      100, 20, 0, "txtSOutfits", &gl_smallFont, &cDConsole,
      "Outfits:\n"
      );
   window_addText( wid, 40+300+40, -255-gl_smallFont.h-5,
      w-40-300-40-20, 200, 0, "txtDOutfits",
      &gl_smallFont, &cBlack, NULL );

   /* Generate lists. */
   window_addText( wid, 30, -20,
         130, 200, 0, "txtShipTitle", &gl_smallFont, &cBlack, "Available Ships" );
   window_addText( wid, 30, -40-sw-40-20,
         130, 200, 0, "txtOutfitTitle", &gl_smallFont, &cBlack, "Available Outfits" );
   equipment_genLists( wid );

   /* Seperator. */
   window_addRect( wid, 20 + sw + 20, -40, 2, h-60, "rctDivider", &cBlack, 0 );
}
/**
 * @brief Generates a new ship/outfit lists if needed.
 */
static void equipment_genLists( unsigned int wid )
{
   char **sships;
   glTexture **tships;
   int nships;
   char **soutfits;
   glTexture **toutfits;
   int noutfits;
   int w, h;
   int sw, sh;
   int ow, oh;

   /* Get window dimensions. */
   window_dimWindow( wid, &w, &h );

   /* Calculate image array dimensions. */
   sw = 200;
   sh = (h - 100)/2;
   ow = sw;
   oh = sh;

   /* Ship list. */
   if (!widget_exists( wid, "iarAvailShips" )) {
      nships = MAX(1,player_nships());
      sships = malloc(sizeof(char*)*nships);
      tships = malloc(sizeof(glTexture*)*nships);
      player_ships( sships, tships );
      window_addImageArray( wid, 20, -40,
            sw, sh, "iarAvailShips", 64./96.*128., 64.,
            tships, sships, nships, equipment_update );
   }

   /* Outfit list. */
   if (!widget_exists( wid ,"iarAvailOutfits" )) {
      noutfits = MAX(1,player_numOutfits());
      soutfits = malloc(sizeof(char*)*noutfits);
      toutfits = malloc(sizeof(glTexture*)*noutfits);
      player_getOutfits( soutfits, toutfits );
      window_addImageArray( wid, 20, -40 - sh - 40,
            sw, sh, "iarAvailOutfits", 64./96.*128., 64.,
            toutfits, soutfits, noutfits, NULL );
   }

   /* Update window. */
   equipment_update(wid, NULL);
}
/**
 * @brief Updates the player's ship window.
 *    @param wid Window to update.
 *    @param str Unused.
 */
static void equipment_update( unsigned int wid, char* str )
{
   (void)str;
   char buf[256], buf2[16], buf3[16], *buf4;
   char *shipname;
   Pilot *ship;
   char* loc;
   unsigned int price;

   shipname = toolkit_getImageArray( wid, "iarAvailShips" );
   if (strcmp(shipname,"None")==0) { /* no ships */
      window_disableButton( wid, "btnSellShip" );
      window_disableButton( wid, "btnChangeShip" );
      window_disableButton( wid, "btnUnequipShip" );
      return;
   }
   ship  = player_getShip( shipname );
   loc   = player_getLoc(ship->name);
   price = equipment_transportPrice( shipname );

   /* update image */
   window_modifyImage( wid, "imgTarget", ship->ship->gfx_target );

   /* update text */
   credits2str( buf2, price , 2 ); /* transport */
   credits2str( buf3, player_shipPrice(shipname), 2 ); /* sell price */
   snprintf( buf, 256,
         "%s\n"
         "%s\n"
         "%s\n"
         "%s\n"
         "\n"
         "%d tons\n"
         "\n"
         "%s credits\n"
         "%s credits\n",
         ship->name,
         ship->ship->name,
         ship_class(ship->ship),
         loc,
         pilot_cargoFree(ship),
         buf2,
         buf3);
   window_modifyText( wid, "txtDDesc", buf );

   buf4 = pilot_getOutfits( ship );
   window_modifyText( wid, "txtDOutfits", buf4 );
   free(buf4);

   /* button disabling */
   if (strcmp(land_planet->name,loc)) { /* ship not here */
      window_buttonCaption( wid, "btnChangeShip", "Transport" );
      if (price > player->credits)
         window_disableButton( wid, "btnChangeShip" );
      else
         window_enableButton( wid, "btnChangeShip" );
   }
   else { /* ship is here */
      window_buttonCaption( wid, "btnChangeShip", "Swap Ship" );
      window_enableButton( wid, "btnChangeShip" );
   }
   /* If ship is there you can always sell. */
   window_enableButton( wid, "btnSellShip" );
}
/**
 * @brief Closes the equipment window.
 */
static void equipment_close( unsigned int wid, char* str )
{
}
/**
 * @brief Changes or transport depending on what is active.
 *    @param wid Window player is attempting to change ships in.
 *    @param str Unused.
 */
static void equipment_transChangeShip( unsigned int wid, char* str )
{
   (void) str;
   char *shipname;
   Pilot *ship;
   char* loc;

   shipname = toolkit_getImageArray( wid, "iarAvailShips" );
   if (strcmp(shipname,"None")==0) /* no ships */
      return;
   ship  = player_getShip( shipname );
   loc   = player_getLoc( ship->name );

   if (strcmp(land_planet->name,loc)) /* ship not here */
      equipment_transportShip( wid );
   else
      equipment_changeShip( wid );

   /* update the window to reflect the change */
   equipment_update( wid, NULL );
}
/**
 * @brief Player attempts to change ship.
 *    @param wid Window player is attempting to change ships in.
 */
static void equipment_changeShip( unsigned int wid )
{
   char *shipname, *loc;
   Pilot *newship;

   shipname = toolkit_getImageArray( wid, "iarAvailShips" );
   newship = player_getShip(shipname);
   if (strcmp(shipname,"None")==0) { /* no ships */
      dialogue_alert( "You need another ship to change ships!" );
      return;
   }
   loc = player_getLoc(shipname);

   if (strcmp(loc,land_planet->name)) {
      dialogue_alert( "You must transport the ship to %s to be able to get in.",
            land_planet->name );
      return;
   }
   else if (pilot_cargoUsed(player) > pilot_cargoFree(newship)) {
      dialogue_alert( "You won't be able to fit your current cargo in the new ship." );
      return;
   }
   else if (pilot_hasDeployed(player)) {
      dialogue_alert( "You can't leave your fighters stranded. Recall them before changing ships." );
      return;
   }

   /* Swap ship. */
   player_swapShip(shipname);

   /* Destroy widget. */
   window_destroyWidget( wid, "iarAvailShips" );
   equipment_genLists( wid );
}
/**
 * @brief Player attempts to transport his ship to the planet he is at.
 *    @param wid Window player is trying to transport his ship from.
 */
static void equipment_transportShip( unsigned int wid )
{
   unsigned int price;
   char *shipname, buf[16];

   shipname = toolkit_getImageArray( wid, "iarAvailShips" );
   if (strcmp(shipname,"None")==0) { /* no ships */
      dialogue_alert( "You can't transport nothing here!" );
      return;
   }

   price = equipment_transportPrice( shipname );
   if (price==0) { /* already here */
      dialogue_alert( "Your ship '%s' is already here.", shipname );
      return;
   }
   else if (player->credits < price) { /* not enough money */
      credits2str( buf, price-player->credits, 2 );
      dialogue_alert( "You need %d more credits to transport '%s' here.",
            buf, shipname );
      return;
   }

   /* success */
   player->credits -= price;
   land_checkAddRefuel();
   player_setLoc( shipname, land_planet->name );
}
/**
 * @brief Unequips the player's ship.
 */
static void equipment_unequipShip( unsigned int wid, char* str )
{
   (void) str;
   int ret;
   int i;
   char *shipname;
   Pilot *ship;
   Outfit *o;

   shipname = toolkit_getImageArray( wid, "iarAvailShips" );
   if (strcmp(shipname,"None")==0) /* no ships */
      return;
   ship  = player_getShip( shipname );

   /* Remove all outfits. */
   for (i=0; i<ship->noutfits; i++) {
      o = ship->outfits[i]->outfit;
      ret = pilot_rmOutfit( ship, ship->outfits[i] );
      if (ret==0)
         player_addOutfit( o, 1 );
   }
}
/**
 * @brief Player tries to sell a ship.
 *    @param wid Window player is selling ships in.
 *    @param str Unused.
 */
static void equipment_sellShip( unsigned int wid, char* str )
{
   (void)str;
   char *shipname, buf[16];
   int price;

   shipname = toolkit_getImageArray( wid, "iarAvailShips" );
   if (strcmp(shipname,"None")==0) { /* no ships */
      dialogue_alert( "You can't sell nothing!" );
      return;
   }

   /* Calculate price. */
   price = player_shipPrice(shipname);
   credits2str( buf, price, 2 );

   /* Check if player really wants to sell. */
   if (!dialogue_YesNo( "Sell Ship",
         "Are you sure you want to sell your ship %s for %s credits?", shipname, buf)) {
      return;
   }

   /* Sold. */
   player->credits += price;
   land_checkAddRefuel();
   player_rmShip( shipname );
   dialogue_msg( "Ship Sold", "You have sold your ship %s for %s credits.",
         shipname, buf );

   /* Destroy widget. */
   window_destroyWidget( wid, "iarAvailShips" );
   equipment_genLists( wid );
}
/**
 * @brief Gets the ship's transport price.
 *    @param shipname Name of the ship to get the transport price.
 *    @return The price to transport the ship to the current planet.
 */
static unsigned int equipment_transportPrice( char* shipname )
{
   char *loc;
   Pilot* ship;
   unsigned int price;

   ship = player_getShip(shipname);
   loc = player_getLoc(shipname);
   if (strcmp(loc,land_planet->name)==0) /* already here */
      return 0;

   price = (unsigned int)(sqrt(ship->solid->mass)*5000.);

   return price;
}


/**
 * @brief Gets the dimensions of the spaceport bar window.
 */
static void spaceport_bar_getDim( int wid,
      int *w, int *h, int *iw, int *ih, int *bw, int *bh )
{
   /* Get window dimensions. */
   window_dimWindow( wid, w, h );

   /* Calculate dimensions of portraits. */
   *iw = 300;
   *ih = *h - 60;

   /* Calculate button dimensions. */
   *bw = (*w - *iw - 80)/2;
   *bh = BUTTON_HEIGHT;
}
/**
 * @brief Opens the spaceport bar window.
 */
static void spaceport_bar_open( unsigned int wid )
{
   int w, h, iw, ih, bw, bh, dh, th;

   /* Set window functions. */
   window_onClose( wid, spaceport_bar_close );

   /* Get dimensions. */
   spaceport_bar_getDim( wid, &w, &h, &iw, &ih, &bw, &bh );
   dh = gl_printHeightRaw( &gl_smallFont, w - iw - 60, land_planet->bar_description );

   /* Buttons */
   window_addButton( wid, -20, 20,
         bw, bh, "btnCloseBar",
         "Takeoff", land_buttonTakeoff );
   window_addButton( wid, -20 - bw - 20, 20,
         bw, bh, "btnApproach",
         "Approach", spaceport_bar_approach );

   /* Bar description. */
   window_addText( wid, iw + 40, -40,
         w - iw - 60, dh, 0,
         "txtDescription", &gl_smallFont, &cBlack,
         land_planet->bar_description );

   /* Add portrait text. */
   th = -40 - dh - 40;
   window_addText( wid, iw + 40, th,
         w - iw - 60, gl_defFont.h, 1,
         "txtPortrait", &gl_defFont, &cDConsole, NULL );

   /* Add mission description text. */
   th -= 20 + PORTRAIT_HEIGHT + 20 + 20;
   window_addText( wid, iw + 60, th,
         w - iw - 100, h + th - (2*bh+60), 0,
         "txtMission", &gl_smallFont, &cBlack, NULL );

   /* Generate the mission list. */
   spaceport_bar_genList( wid );
}

/**
 * @brief Generates the misison list for the bar.
 *
 *    @param wid Window to create mission list for.
 */
static int spaceport_bar_genList( unsigned int wid )
{
   int i;
   glTexture **portraits;
   char **names;
   int w, h, iw, ih, bw, bh;
   int n;

   /* Get dimensions. */
   spaceport_bar_getDim( wid, &w, &h, &iw, &ih, &bw, &bh );

   /* Destroy widget if already exists. */
   if (widget_exists( wid, "iarMissions" ))
      window_destroyWidget( wid, "iarMissions" );

   /* Set up missions. */
   if (mission_portrait == NULL)
      mission_portrait = gl_newImage( "gfx/portraits/none.png", 0 );
   if (mission_nbar <= 0) {
      n            = 1;
      portraits    = malloc(sizeof(glTexture*));
      portraits[0] = mission_portrait;
      names        = malloc(sizeof(char*));
      names[0]     = strdup("News");
   }
   else {
      n            = mission_nbar+1;
      portraits    = malloc( sizeof(glTexture*) * n );
      portraits[0] = mission_portrait;
      names        = malloc( sizeof(char*) * n );
      names[0]     = strdup("News");
      for (i=0; i<mission_nbar; i++) {
         names[i+1]     = (mission_bar[i].npc != NULL) ?
            strdup( mission_bar[i].npc ) : NULL;
         portraits[i+1] = mission_bar[i].portrait;
      }
   }
   window_addImageArray( wid, 20, -40,
         iw, ih, "iarMissions", 64, 48,
         portraits, names, n, spaceport_bar_update );

   /* write the outfits stuff */
   spaceport_bar_update( wid, NULL );

   return 0;
}
/**
 * @brief Updates the missions in the spaceport bar.
 *    @param wid Window to update the outfits in.
 *    @param str Unused.
 */
static void spaceport_bar_update( unsigned int wid, char* str )
{
   (void) str;
   int pos;
   int w, h, iw, ih, bw, bh, dh;

   /* Get dimensions. */
   spaceport_bar_getDim( wid, &w, &h, &iw, &ih, &bw, &bh );
   dh = gl_printHeightRaw( &gl_smallFont, w - iw - 60, land_planet->bar_description );

   /* Get array. */
   pos = toolkit_getImageArrayPos( wid, "iarMissions" );

   /* See if is news. */
   if (pos==0) { /* News selected. */
      if (!widget_exists(wid, "cstNews")) {
         /* Destroy portrait. */
         if (widget_exists(wid, "imgPortrait")) {
            window_destroyWidget(wid, "imgPortrait");
         }

         /* Disable button. */
         window_disableButton( wid, "btnApproach" );

         /* Clear text. */
         window_modifyText(  wid, "txtPortrait", NULL );
         window_modifyText(  wid, "txtMission",  NULL );

         /* Create news. */
         news_widget( wid, iw + 60, -40 - (40 + dh),
               w - iw - 100, h - 40 - (dh+20) - 40 - bh - 20 );
      }
      return;
   }

   /* Shift to ignore news now. */
   pos--;

   /* Destroy news widget if needed. */
   if (widget_exists(wid, "cstNews")) {
      window_destroyWidget( wid, "cstNews" );
   }

   /* Create widgets if needed. */
   if (!widget_exists(wid, "imgPortrait")) {
      window_addImage( wid, iw + 40 + (w-iw-60-PORTRAIT_WIDTH)/2,
            -(40 + dh + 40 + gl_defFont.h + 20 + PORTRAIT_HEIGHT),
            "imgPortrait", NULL, 1 );
   }

   /* Enable button. */
   window_enableButton( wid, "btnApproach" );

   /* Set portrait. */
   window_modifyText(  wid, "txtPortrait", mission_bar[pos].npc );
   window_modifyImage( wid, "imgPortrait", mission_bar[pos].portrait );

   /* Set mission description. */
   window_modifyText(  wid, "txtMission",  mission_bar[pos].desc );
}
/**
 * @brief Closes the mission computer window.
 *    @param wid Window to close.
 *    @param name Unused.
 */
static void spaceport_bar_close( unsigned int wid, char *name )
{
   (void) wid;
   (void) name;

   if (mission_portrait != NULL)
      gl_freeTexture(mission_portrait);
   mission_portrait = NULL;
}
/**
 * @brief Approaches guy in mission computer.
 */
static void spaceport_bar_approach( unsigned int wid, char *str )
{
   (void) str;
   Mission* misn;
   int pos;
   int i;

   /* Get position. */
   pos = toolkit_getImageArrayPos( wid, "iarMissions" );

   /* Should never happen, but in case news is selected */
   if (pos == 0)
      return;

   /* Ignore news. */
   pos--;

   /* Make sure player can accept the mission. */
   for (i=0; i<MISSION_MAX; i++)
      if (player_missions[i].data == NULL) break;
   if (i >= MISSION_MAX) {
      dialogue_alert("You have too many active missions.");
      return;
   }

   /* Get mission. */
   misn = &mission_bar[pos];
   if (mission_accept( misn )) { /* successs in accepting the mission */
      memmove( &mission_bar[pos], &mission_bar[pos+1],
            sizeof(Mission) * (mission_nbar-pos-1) );
      mission_nbar--;

      spaceport_bar_genList(wid);
   }

   /* Reset markers. */
   mission_sysMark();
}
/**
 * @brief Loads the news.
 *
 * @return 0 on success.
 */
static int news_load (void)
{
   news_generate( NULL, 10 );
   return 0;
}



/**
 * @brief Opens the mission computer window.
 */
static void misn_open( unsigned int wid )
{
   char *buf;
   int w, h;

   /* Get window dimensions. */
   window_dimWindow( wid, &w, &h );

   /* Set window functions. */
   window_onClose( wid, misn_close );

   /* buttons */
   window_addButton( wid, -20, 20,
         BUTTON_WIDTH, BUTTON_HEIGHT, "btnCloseMission",
         "Takeoff", land_buttonTakeoff );
   window_addButton( wid, -20, 40+BUTTON_HEIGHT,
         BUTTON_WIDTH, BUTTON_HEIGHT, "btnAcceptMission",
         "Accept", misn_accept );

   /* text */
   window_addText( wid, w/2 + 10, -60,
         w/2 - 30, 20, 0,
         "txtSDate", NULL, &cDConsole, "Date:" );
   buf = ntime_pretty(0);
   window_addText( wid, w/2 + 70, -60,
         w/2 - 90, 20, 0,
         "txtDate", NULL, &cBlack, buf );
   free(buf);
   window_addText( wid, w/2 + 10, -100,
         w/2 - 30, 20, 0,
         "txtSReward", &gl_smallFont, &cDConsole, "Reward:" );
   window_addText( wid, w/2 + 70, -100,
         w/2 - 90, 20, 0,
         "txtReward", &gl_smallFont, &cBlack, NULL );
   window_addText( wid, w/2 + 10, -120,
         w/2 - 30, h/2-90, 0,
         "txtDesc", &gl_smallFont, &cBlack, NULL );

   /* map */
   map_show( wid, 20, 20,
         w/2 - 30, h/2 - 35, 0.75 );

   misn_genList(wid, 1);
}
/**
 * @brief Closes the mission computer window.
 *    @param wid Window to close.
 *    @param name Unused.
 */
static void misn_close( unsigned int wid, char *name )
{
   (void) wid;
   (void) name;

   /* Remove computer markers just in case. */
   space_clearComputerMarkers();
}
/**
 * @brief Accepts the selected mission.
 *    @param wid Window of the mission computer.
 *    @param str Unused.
 */
static void misn_accept( unsigned int wid, char* str )
{
   (void) str;
   char* misn_name;
   Mission* misn;
   int pos;
   int i;

   misn_name = toolkit_getList( wid, "lstMission" );

   /* Make sure you have missions. */
   if (strcmp(misn_name,"No Missions")==0)
      return;

   /* Make sure player can accept the mission. */
   for (i=0; i<MISSION_MAX; i++)
      if (player_missions[i].data == NULL) break;
   if (i >= MISSION_MAX) {
      dialogue_alert("You have too many active missions.");
      return;
   }

   if (dialogue_YesNo("Accept Mission",
         "Are you sure you want to accept this mission?")) {
      pos = toolkit_getListPos( wid, "lstMission" );
      misn = &mission_computer[pos];
      if (mission_accept( misn )) { /* successs in accepting the mission */
         memmove( &mission_computer[pos], &mission_computer[pos+1],
               sizeof(Mission) * (mission_ncomputer-pos-1) );
         mission_ncomputer--;
         misn_genList(wid, 0);
      }

      /* Reset markers. */
      mission_sysMark();
   }
}
/**
 * @brief Generates the mission list.
 *    @param wid Window to generate the mission list for.
 *    @param first Is it the first time generated?
 */
static void misn_genList( unsigned int wid, int first )
{
   int i,j;
   char** misn_names;
   int w,h;

   if (!first)
      window_destroyWidget( wid, "lstMission" );

   /* Get window dimensions. */
   window_dimWindow( wid, &w, &h );

   /* list */
   j = 1; /* make sure we don't accidently free the memory twice. */
   if (mission_ncomputer > 0) { /* there are missions */
      misn_names = malloc(sizeof(char*) * mission_ncomputer);
      j = 0;
      for (i=0; i<mission_ncomputer; i++)
         if (mission_computer[i].title != NULL)
            misn_names[j++] = strdup(mission_computer[i].title);
   }
   if ((mission_ncomputer==0) || (j==0)) { /* no missions. */
      if (j==0)
         free(misn_names);
      misn_names = malloc(sizeof(char*));
      misn_names[0] = strdup("No Missions");
      j = 1;
   }
   window_addList( wid, 20, -40,
         w/2 - 30, h/2 - 35,
         "lstMission", misn_names, j, 0, misn_update );
}
/**
 * @brief Updates the mission list.
 *    @param wid Window of the mission computer.
 *    @param str Unused.
 */
static void misn_update( unsigned int wid, char* str )
{
   (void) str;
   char *active_misn;
   Mission* misn;

   active_misn = toolkit_getList( wid, "lstMission" );
   if (strcmp(active_misn,"No Missions")==0) {
      window_modifyText( wid, "txtReward", "None" );
      window_modifyText( wid, "txtDesc",
            "There are no missions available here." );
      window_disableButton( wid, "btnAcceptMission" );
      return;
   }

   misn = &mission_computer[ toolkit_getListPos( wid, "lstMission" ) ];
   mission_sysComputerMark( misn );
   if (misn->sys_marker != NULL)
      map_center( misn->sys_marker );
   window_modifyText( wid, "txtReward", misn->reward );
   window_modifyText( wid, "txtDesc", misn->desc );
   window_enableButton( wid, "btnAcceptMission" );
}


/**
 * @brief Gets how much it will cost to refuel the player.
 *    @return Refuel price.
 */
static unsigned int refuel_price (void)
{
   return (unsigned int)((player->fuel_max - player->fuel)*3);
}


/**
 * @brief Refuels the player.
 *    @param wid Land window.
 *    @param str Unused.
 */
static void spaceport_refuel( unsigned int wid, char *str )
{
   (void)str;

   if (player->credits < refuel_price()) { /* player is out of money after landing */
      dialogue_alert("You seem to not have enough credits to refuel your ship." );
      return;
   }

   player->credits -= refuel_price();
   player->fuel = player->fuel_max;
   window_destroyWidget( wid, "btnRefuel" );
   window_destroyWidget( wid, "txtRefuel" );
}


/**
 * @brief Checks if should add the refuel button and does if needed.
 */
static void land_checkAddRefuel (void)
{
   char buf[32], cred[16];

   /* Check to see if fuel conditions are met. */
   if (!planet_hasService(land_planet, PLANET_SERVICE_BASIC))
      return;

   /* Full fuel. */
   if (player->fuel >= player->fuel_max)
      return;

   /* Just enable button if it exists. */
   if (widget_exists( land_windows[0], "btnRefuel" )) {
      window_enableButton( land_windows[0], "btnRefuel");
      credits2str( cred, player->credits, 2 );
      snprintf( buf, 32, "Credits: %s", cred );
      window_modifyText( land_windows[0], "txtRefuel", buf );
   }
   /* Else create it. */
   else {
      /* Refuel button. */
      credits2str( cred, refuel_price(), 2 );
      snprintf( buf, 32, "Refuel %s", cred );
      window_addButton( land_windows[0], -20, 20 + 2*(BUTTON_HEIGHT + 20),
            BUTTON_WIDTH, BUTTON_HEIGHT, "btnRefuel",
            buf, spaceport_refuel );
      /* Player credits. */
      credits2str( cred, player->credits, 2 );
      snprintf( buf, 32, "Credits: %s", cred );
      window_addText( land_windows[0], -20, 20 + 3*(BUTTON_HEIGHT + 20),
            BUTTON_WIDTH, gl_smallFont.h, 1, "txtRefuel",
            &gl_smallFont, &cBlack, buf );
   }
   
   /* Make sure player can click it. */
   if (player->credits < refuel_price())
      window_disableButton( land_windows[0], "btnRefuel" );
}


/**
 * @brief Wrapper for takeoff mission button.
 *
 *    @param wid Window causing takeoff.
 *    @param unused Unused.
 */
static void land_buttonTakeoff( unsigned int wid, char *unused )
{
   (void) wid;
   (void) unused;
   /* We'll want the time delay. */
   takeoff(1);
}


/**
 * @brief Cleans up the land window.
 *
 *    @param wid Window closing.
 *    @param name Unused.
 */
static void land_cleanupWindow( unsigned int wid, char *name )
{
   (void) wid;
   (void) name;

   /* Clean up possible stray graphic. */
   if (gfx_exterior != NULL) {
      gl_freeTexture( gfx_exterior );
      gfx_exterior = NULL;
   }
}


/**
 * @brief Gets the WID of a window by type.
 *
 *    @param window Type of window to get wid (LAND_WINDOW_MAIN, ...).
 *    @return 0 on error, otherwise the wid of the window.
 */
static unsigned int land_getWid( int window )
{
   if (land_windowsMap[window] == -1)
      return 0;
   return land_windows[ land_windowsMap[window] ];
}


/**
 * @brief Opens up all the land dialogue stuff.
 *    @param p Planet to open stuff for.
 */
void land( Planet* p )
{
   int i, j;
   const char *names[LAND_NUMWINDOWS];

   /* Do not land twice. */
   if (landed)
      return;

   /* Stop player sounds. */
   player_stopSound();

   /* Load stuff */
   land_planet = p;
   gfx_exterior = gl_newImage( p->gfx_exterior, 0 );
   land_wid = window_create( p->name, -1, -1, LAND_WIDTH, LAND_HEIGHT );
   window_onClose( land_wid, land_cleanupWindow );

   /* Generate computer missions. */
   mission_computer = missions_genList( &mission_ncomputer,
         land_planet->faction, land_planet->name, cur_system->name,
         MIS_AVAIL_COMPUTER );

   /* Generate spaceport bar missions. */
   mission_bar = missions_genList( &mission_nbar,
         land_planet->faction, land_planet->name, cur_system->name,
         MIS_AVAIL_BAR );

   /* Generate the news. */
   if (planet_hasService(land_planet, PLANET_SERVICE_BASIC))
      news_load();

   /* Set window map to invald. */
   for (i=0; i<LAND_NUMWINDOWS; i++)
      land_windowsMap[i] = -1;

   /* See what is available. */
   j = 0;
   land_windowsMap[LAND_WINDOW_MAIN] = j;
   names[j++] = land_windowNames[LAND_WINDOW_MAIN];
   if (planet_hasService(land_planet, PLANET_SERVICE_BASIC)) {
      land_windowsMap[LAND_WINDOW_BAR] = j;
      names[j++] = land_windowNames[LAND_WINDOW_BAR];
      land_windowsMap[LAND_WINDOW_MISSION] = j;
      names[j++] = land_windowNames[LAND_WINDOW_MISSION];
   }
   if (planet_hasService(land_planet, PLANET_SERVICE_OUTFITS)) {
      land_windowsMap[LAND_WINDOW_OUTFITS] = j;
      names[j++] = land_windowNames[LAND_WINDOW_OUTFITS];
   }
   if (planet_hasService(land_planet, PLANET_SERVICE_SHIPYARD)) {
      land_windowsMap[LAND_WINDOW_SHIPYARD] = j;
      names[j++] = land_windowNames[LAND_WINDOW_SHIPYARD];
      land_windowsMap[LAND_WINDOW_EQUIPMENT] = j;
      names[j++] = land_windowNames[LAND_WINDOW_EQUIPMENT];
   }
   if (planet_hasService(land_planet, PLANET_SERVICE_COMMODITY)) {
      land_windowsMap[LAND_WINDOW_COMMODITY] = j;
      names[j++] = land_windowNames[LAND_WINDOW_COMMODITY];
   }

   /* Create tabbed window. */
   land_windows = window_addTabbedWindow( land_wid, -1, -1, -1, -1, "tabLand", j, names );

   /* Go to last open tab. */
   if (land_windowsMap[ last_window ] != -1)
      window_tabWinSetActive( land_wid, "tabLand", land_windowsMap[ last_window ] );
   window_tabWinOnChange( land_wid, "tabLand", land_changeTab );

   /* Create each tab. */
   land_createMainTab( land_getWid(LAND_WINDOW_MAIN) );
   if (planet_hasService(land_planet, PLANET_SERVICE_BASIC)) {
      spaceport_bar_open( land_getWid(LAND_WINDOW_BAR) );
      misn_open( land_getWid(LAND_WINDOW_MISSION) );
   }
   if (planet_hasService(land_planet, PLANET_SERVICE_OUTFITS))
      outfits_open( land_getWid(LAND_WINDOW_OUTFITS) );
   if (planet_hasService(land_planet, PLANET_SERVICE_SHIPYARD)) {
      shipyard_open( land_getWid(LAND_WINDOW_SHIPYARD) );
      equipment_open( land_getWid(LAND_WINDOW_EQUIPMENT) );
   }
   if (planet_hasService(land_planet, PLANET_SERVICE_COMMODITY))
      commodity_exchange_open( land_getWid(LAND_WINDOW_COMMODITY) );

   /* player is now officially landed */
   landed = 1;

   /* Change the music */
   music_choose("land");

   /* Run hooks, run after music in case hook wants to change music. */
   hooks_run("land");

   /* Check land missions. */
   if (!has_visited(VISITED_LAND)) {
      missions_run(MIS_AVAIL_LAND, land_planet->faction,
            land_planet->name, cur_system->name);
      visited(VISITED_LAND);
   }

   /* Add fuel button if needed - AFTER missions pay :). */
   land_checkAddRefuel();

   /* Mission forced take off. */
   if (landed == 0) {
      landed = 1; /* ugly hack to make takeoff not complain. */
      takeoff(0);
   }
}


/**
 * @brief Creates the main tab.
 *
 *    @param wid Window to create main tab.
 */
static void land_createMainTab( unsigned int wid )
{
   glTexture *logo;
   int offset;
   int w,h;

   /* Get window dimensions. */
   window_dimWindow( wid, &w, &h );

   /*
    * Faction logo.
    */
   offset = 20;
   if (land_planet->faction != -1) {
      logo = faction_logoSmall(land_planet->faction);
      if (logo != NULL) {
         window_addImage( wid, 440 + (w-460-logo->w)/2, -20,
               "imgFaction", logo, 0 );
         offset = 84;
      }
   }

   /*
    * Pretty display.
    */
   window_addImage( wid, 20, -40, "imgPlanet", gfx_exterior, 1 );
   window_addText( wid, 440, -20-offset,
         w-460, h-20-offset-60-BUTTON_HEIGHT*2, 0, 
         "txtPlanetDesc", &gl_smallFont, &cBlack, land_planet->description);

   /*
    * buttons
    */
   /* first column */
   window_addButton( wid, -20, 20,
         BUTTON_WIDTH, BUTTON_HEIGHT, "btnTakeoff",
         "Takeoff", land_buttonTakeoff );
}


/**
 * @brief Saves the last place the player was.
 *
 *    @param wid Unused.
 *    @param wgt Unused.
 *    @param tab Tab changed to.
 */
static void land_changeTab( unsigned int wid, char *wgt, int tab )
{
   int i;
   (void) wid;
   (void) wgt;
   unsigned int w;

   for (i=0; i<LAND_NUMWINDOWS; i++) {
      if (land_windowsMap[i] == tab) {
         last_window = i;
<<<<<<< HEAD

         /* Must regenerate outfits. */
         if (i==LAND_WINDOW_EQUIPMENT) {
            window_destroyWidget( land_windows[i], "iarAvailOutfits" );
            equipment_genLists( land_windows[i] );
=======
         w = land_getWid( i );

         /* Must regenerate outfits. */
         switch (i) {
            case LAND_WINDOW_OUTFITS:
               outfits_update( w, NULL );
               break;
            case LAND_WINDOW_SHIPYARD:
               shipyard_update( w, NULL );
               break;
            case LAND_WINDOW_BAR:
               spaceport_bar_update( w, NULL );
               break;
            case LAND_WINDOW_MISSION:
               misn_update( w, NULL );
               break;
            case LAND_WINDOW_COMMODITY:
               commodity_update( w, NULL );
               break;
            /*
            case LAND_WINDOW_EQUIPMENT:
               window_destroyWidget( w, "iarAvailOutfits" );
               equipment_genLists( w );
               break;
            */

            default:
               break;
         }

         /* Clear markers if closing Mission Computer. */
         if (i != LAND_WINDOW_MISSION) {
            space_clearComputerMarkers();
>>>>>>> 37f75d7b
         }

         break;
      }
   }
}


/**
 * @brief Makes the player take off if landed.
 *
 *    @param delay Whether or not to have time pass as if the player landed normally.
 */
void takeoff( int delay )
{
   int sw,sh, h;
   char *nt;

   if (!landed) return;

   /* ze music */
   music_choose("takeoff");

   /* to randomize the takeoff a bit */
   sw = land_planet->gfx_space->w;
   sh = land_planet->gfx_space->h;

   /* no longer authorized to land */
   player_rmFlag(PLAYER_LANDACK);

   /* set player to another position with random facing direction and no vel */
   player_warp( land_planet->pos.x + RNG(-sw/2,sw/2),
         land_planet->pos.y + RNG(-sh/2,sh/2) );
   vect_pset( &player->solid->vel, 0., 0. );
   player->solid->dir = RNG(0,359) * M_PI/180.;

   /* heal the player */
   player->armour = player->armour_max;
   player->shield = player->shield_max;
   player->energy = player->energy_max;

   /* time goes by, triggers hook before takeoff */
   if (delay)
      ntime_inc( RNG( 2*NTIME_UNIT_LENGTH, 3*NTIME_UNIT_LENGTH ) );
   nt = ntime_pretty(0);
   player_message("Taking off from %s on %s.", land_planet->name, nt);
   free(nt);

   /* initialize the new space */
   h = hyperspace_target;
   space_init(NULL);
   hyperspace_target = h;

   /* cleanup */
   if (save_all() < 0) { /* must be before cleaning up planet */
      dialogue_alert( "Failed to save game!  You should exit and check the log to see what happened and then file a bug report!" );
   }
   land_cleanup(); /* Cleanup stuff */
   hooks_run("takeoff"); /* Must be run after cleanup since we don't want the
                            missions to think we are landed. */
   player_addEscorts();
   hooks_run("enter");
   events_trigger( EVENT_TRIGGER_ENTER );
}


/**
 * @brief Cleans up some land-related variables.
 */
void land_cleanup (void)
{
   int i;

   /* Clean up default stuff. */
   land_planet    = NULL;
   landed         = 0;
   land_visited   = 0;
  
   /* Destroy window. */
   if (land_wid > 0)
      window_destroy(land_wid);
   land_wid       = 0;

   /* Clean up possible stray graphic. */
   if (gfx_exterior != NULL)
      gl_freeTexture( gfx_exterior );
   gfx_exterior   = NULL;

   /* Clean up mission computer. */
   for (i=0; i<mission_ncomputer; i++)
      mission_cleanup( &mission_computer[i] );
   if (mission_computer != NULL)
      free(mission_computer);
   mission_computer  = NULL;
   mission_ncomputer = 0;

   /* Clean up bar missions. */
   for (i=0; i<mission_nbar; i++)
      mission_cleanup( &mission_bar[i] );
   if (mission_bar != NULL)
      free(mission_bar);
   mission_bar    = NULL;
   mission_nbar   = 0;
}
<|MERGE_RESOLUTION|>--- conflicted
+++ resolved
@@ -1939,13 +1939,6 @@
    for (i=0; i<LAND_NUMWINDOWS; i++) {
       if (land_windowsMap[i] == tab) {
          last_window = i;
-<<<<<<< HEAD
-
-         /* Must regenerate outfits. */
-         if (i==LAND_WINDOW_EQUIPMENT) {
-            window_destroyWidget( land_windows[i], "iarAvailOutfits" );
-            equipment_genLists( land_windows[i] );
-=======
          w = land_getWid( i );
 
          /* Must regenerate outfits. */
@@ -1965,12 +1958,10 @@
             case LAND_WINDOW_COMMODITY:
                commodity_update( w, NULL );
                break;
-            /*
             case LAND_WINDOW_EQUIPMENT:
                window_destroyWidget( w, "iarAvailOutfits" );
                equipment_genLists( w );
                break;
-            */
 
             default:
                break;
@@ -1979,7 +1970,6 @@
          /* Clear markers if closing Mission Computer. */
          if (i != LAND_WINDOW_MISSION) {
             space_clearComputerMarkers();
->>>>>>> 37f75d7b
          }
 
          break;
