/*
 * See Licensing and Copyright notice in naev.h
 */

/**
 * @file unidiff.c
 *
 * @brief Handles the application and removal of 'diffs' to the universe.
 *
 * Diffs allow changing planets, fleets, factions, etc... in the universe.
 *  These are meant to be applied after the player triggers them, mostly
 *  through missions.
 */


#include "unidiff.h"

#include "naev.h"

#include <stdlib.h>
#include <string.h>

#include "log.h"
#include "nxml.h"
#include "space.h"
#include "ndata.h"
#include "fleet.h"


#define CHUNK_SIZE      32 /**< Size of chunk to allocate. */


#define DIFF_DATA       "dat/unidiff.xml" /**< Unidiff XML file. */


/**
 * @enum UniHunkTargetType_t
 *
 * @brief Represents the possible hunk targets.
 */
typedef enum UniHunkTargetType_ {
   HUNK_TARGET_NONE,
   HUNK_TARGET_SYSTEM,
   HUNK_TARGET_TECH,
} UniHunkTargetType_t;


/**
 * @struct UniHunkTarget_t
 *
 * @brief Represents the hunk's target.
 */
typedef struct UniHunkTarget_ {
   UniHunkTargetType_t type; /**< Type of hunk target. */
   union {
      char *name; /**< Name of the target. */
   } u; /**< Union of possible target types. */
} UniHunkTarget_t;


/**
 * @enum UniHunkType_t
 *
 * @brief Represents the different type of hunk actions.
 */
typedef enum UniHunkType_ {
   HUNK_TYPE_NONE,
   /* Target should be system. */
   HUNK_TYPE_PLANET_ADD,
   HUNK_TYPE_PLANET_REMOVE,
   HUNK_TYPE_FLEET_ADD,
   HUNK_TYPE_FLEET_REMOVE,
   HUNK_TYPE_FLEETGROUP_ADD,
   HUNK_TYPE_FLEETGROUP_REMOVE,
   HUNK_TYPE_TECH_ADD,
   HUNK_TYPE_TECH_REMOVE,
} UniHunkType_t;


/**
 * @struct UniHunk_t
 *
 * @brief Represents a single hunk in the diff.
 */
typedef struct UniHunk_ {
   UniHunkTarget_t target; /**< Hunk's target. */

   UniHunkType_t type; /**< Type of hunk it is. */
   union {
      char *name;
      Fleet *fleet;
      struct {
         int old; /**< Old value. */
         int new; /**< New value. */
      } i; /**< Contains old and new int values. */
   } u; /**< Actual data to patch. */
} UniHunk_t;


/**
 * @struct UniDiff_t
 *
 * @brief Represents each Universe Diff.
 */
typedef struct UniDiff_ {
   char *name; /**< Name of the diff. */

   UniHunk_t *applied; /**< Applied hunks. */
   int napplied; /**< Number of applied hunks. */
   int mapplied; /**< Memory of applied hunks. */

   UniHunk_t *failed; /**< Failed hunks. */
   int nfailed; /**< Number of failed hunks. */
   int mfailed; /**< Memory of failed hunks. */
} UniDiff_t;


/*
 * Diff stack.
 */
static UniDiff_t *diff_stack = NULL; /**< Currently applied universe diffs. */
static int diff_nstack = 0; /**< Number of diffs in the stack. */
static int diff_mstack = 0; /**< Currently allocated diffs. */


/*
 * Prototypes.
 */
static UniDiff_t* diff_get( const char *name );
static UniDiff_t *diff_newDiff (void);
static int diff_removeDiff( UniDiff_t *diff );
static int diff_patchSystem( UniDiff_t *diff, xmlNodePtr node );
static int diff_patchTech( UniDiff_t *diff, xmlNodePtr node );
static int diff_patch( xmlNodePtr parent );
static int diff_patchHunk( UniHunk_t *hunk );
static void diff_hunkFailed( UniDiff_t *diff, UniHunk_t *hunk );
static void diff_hunkSuccess( UniDiff_t *diff, UniHunk_t *hunk );
static void diff_cleanup( UniDiff_t *diff );
static void diff_cleanupHunk( UniHunk_t *hunk );
/* Externed. */
int diff_save( xmlTextWriterPtr writer ); /**< Used in save.c */
int diff_load( xmlNodePtr parent ); /**< Used in save.c */


/**
 * @brief Checks if a diff is currently applied.
 *
 *    @param name Diff to check.
 *    @return 0 if it's not applied, 1 if it is.
 */
int diff_isApplied( const char *name )
{
   if (diff_get(name) != NULL)
      return 1;
   return 0;
}


/**
 * @brief Gets a diff by name.
 *
 *    @param name Name of the diff to get.
 *    @return The diff if found or NULL if not found.
 */
static UniDiff_t* diff_get( const char *name )
{
   int i;
   for (i=0; i<diff_nstack; i++)
      if (strcmp(diff_stack[i].name,name)==0)
         return &diff_stack[i];
   return NULL;
}


/**
 * @brief Applies a diff to the universe.
 *
 *    @param name Diff to apply.
 *    @return 0 on success.
 */
int diff_apply( const char *name )
{
   xmlNodePtr node;
   xmlDocPtr doc;
   uint32_t bufsize;
   char *buf;
   char *diffname;

   /* Check if already applied. */
   if (diff_isApplied(name))
      return 0;

   buf = ndata_read( DIFF_DATA, &bufsize );
   doc = xmlParseMemory( buf, bufsize );

   node = doc->xmlChildrenNode;
   if (strcmp((char*)node->name,"unidiffs")) {
      ERR("Malformed unidiff file: missing root element 'unidiffs'");
      return 0;
   }

   node = node->xmlChildrenNode; /* first system node */
   if (node == NULL) {
      ERR("Malformed unidiff file: does not contain elements");
      return 0;
   }

   do {
      if (xml_isNode(node,"unidiff")) {
         /* Check to see if it's the diff we're looking for. */
         xmlr_attr(node,"name",diffname);
         if (strcmp(diffname,name)==0) {
            /* Apply it. */
            diff_patch( node );

            /* Clean up. */
            free(diffname);
            xmlFreeDoc(doc);
            free(buf);

            return 0;
         }
         free(diffname);
      }
   } while (xml_nextNode(node));

   /* More clean up. */
   xmlFreeDoc(doc);
   free(buf);

   WARN("UniDiff '%s' not found in "DIFF_DATA".", name);
   return -1;
}


/**
 * @brief Patches a system.
 *
 *    @param diff Diff that is doing the patching.
 *    @param node Node containing the system.
 *    @return 0 on success.
 */
static int diff_patchSystem( UniDiff_t *diff, xmlNodePtr node )
{
   UniHunk_t base, hunk;
   xmlNodePtr cur;
   char *buf;

   /* Set the target. */
   memset(&base, 0, sizeof(UniHunk_t));
   base.target.type = HUNK_TARGET_SYSTEM;
   xmlr_attr(node,"name",base.target.u.name);
   if (base.target.u.name==NULL)
      WARN("Unidiff '%s' has a system node without a 'name' tag", diff->name);

   /* Now parse the possible changes. */
   cur = node->xmlChildrenNode;
   do {
      if (xml_isNode(cur,"planet")) {
         hunk.target.type = base.target.type;
         hunk.target.u.name = strdup(base.target.u.name);

         /* Get the planet to modify. */
         xmlr_attr(cur,"name",hunk.u.name);

         /* Get the type. */
         buf = xml_get(cur);
         if (buf==NULL) {
            WARN("Unidiff '%s': Null hunk type.", diff->name);
            continue;
         }
         if (strcmp(buf,"add")==0)
            hunk.type = HUNK_TYPE_PLANET_ADD;
         else if (strcmp(buf,"remove")==0)
            hunk.type = HUNK_TYPE_PLANET_REMOVE;

         /* Apply diff. */
         if (diff_patchHunk( &hunk ) < 0)
            diff_hunkFailed( diff, &hunk );
         else
            diff_hunkSuccess( diff, &hunk );
      }
      else if (xml_isNode(cur, "fleet")) {
         hunk.target.type = base.target.type;
         hunk.target.u.name = strdup(base.target.u.name);

         /* Get the fleet properties. */
         /* TODO Fix this up to new presence system. */
         xmlr_attr(cur,"name",buf);
         hunk.u.fleet = fleet_get(buf);
         free(buf);
         xmlr_attr(cur,"chance",buf);
         free(buf);

         /* Get the type. */
         buf = xml_get(cur);
         if (buf==NULL) {
            WARN("Unidiff '%s': Null hunk type.", diff->name);
            continue;
         }
         if (strcmp(buf,"add")==0)
            hunk.type = HUNK_TYPE_FLEET_ADD;
         else if (strcmp(buf,"remove")==0)
            hunk.type = HUNK_TYPE_FLEET_REMOVE;
         else {
            WARN("Unknown hunk type.");
            hunk.type = HUNK_TYPE_NONE;
         }

         /* Apply diff. */
         if (diff_patchHunk( &hunk ) < 0)
            diff_hunkFailed( diff, &hunk );
         else
            diff_hunkSuccess( diff, &hunk );
      }
   } while (xml_nextNode(cur));

   /* Clean up some stuff. */
   free(base.target.u.name);
   base.target.u.name = NULL;

   return 0;
}


/**
 * @brief Patches a ship.
 *
 *    @param diff Diff that is doing the patching.
 *    @param node Node containing the ship.
 *    @return 0 on success.
 */
static int diff_patchTech( UniDiff_t *diff, xmlNodePtr node )
{
   UniHunk_t base, hunk;
   xmlNodePtr cur;

   /* Set the target. */
   memset(&base, 0, sizeof(UniHunk_t));
   base.target.type = HUNK_TARGET_TECH;
   xmlr_attr(node,"name",base.target.u.name);
   if (base.target.u.name==NULL) {
      WARN("Unidiff '%s' has an target node without a 'name' tag", diff->name);
      return -1;
   }

   /* Now parse the possible changes. */
   cur = node->xmlChildrenNode;
   do {
      if (xml_isNode(cur,"add")) {
         hunk.target.type = base.target.type;
         hunk.target.u.name = strdup(base.target.u.name);

         /* Outfit type is constant. */
         hunk.type = HUNK_TYPE_TECH_ADD;

         /* Get the data. */
         hunk.u.name = xml_getStrd(cur);

         /* Apply diff. */
         if (diff_patchHunk( &hunk ) < 0)
            diff_hunkFailed( diff, &hunk );
         else
            diff_hunkSuccess( diff, &hunk );
      }
      else if (xml_isNode(cur,"remove")) {
         hunk.target.type = base.target.type;
         hunk.target.u.name = strdup(base.target.u.name);

         /* Outfit type is constant. */
         hunk.type = HUNK_TYPE_TECH_REMOVE;

         /* Get the data. */
         hunk.u.name = xml_getStrd(cur);

         /* Apply diff. */
         if (diff_patchHunk( &hunk ) < 0)
            diff_hunkFailed( diff, &hunk );
         else
            diff_hunkSuccess( diff, &hunk );
      }
   } while (xml_nextNode(cur));

   /* Clean up some stuff. */
   free(base.target.u.name);
   base.target.u.name = NULL;

   return 0;
}


/**
 * @brief Actually applies a diff in XML node form.
 *
 *    @param parent Node containing the diff information.
 *    @return 0 on success.
 */
static int diff_patch( xmlNodePtr parent )
{
   int i;
   UniDiff_t *diff;
   UniHunk_t *fail;
   xmlNodePtr node;
   char *target;

   /* Prepare it. */
   diff = diff_newDiff();
   memset(diff, 0, sizeof(UniDiff_t));
   xmlr_attr(parent,"name",diff->name);

   node = parent->xmlChildrenNode;
   do {
      if (xml_isNode(node,"system"))
         diff_patchSystem( diff, node );
      else if (xml_isNode(node, "tech"))
         diff_patchTech( diff, node );
   } while (xml_nextNode(node));

   if (diff->nfailed > 0) {
      WARN("Unidiff '%s' failed to apply %d hunks.", diff->name, diff->nfailed);
      for (i=0; i<diff->nfailed; i++) {
         fail = &diff->failed[i];
         target = fail->target.u.name;
         switch (fail->type) {
            case HUNK_TYPE_PLANET_ADD:
               WARN("   [%s] planet add: '%s'", target, fail->u.name);
               break;
            case HUNK_TYPE_PLANET_REMOVE:
               WARN("   [%s] planet remove: '%s'", target, fail->u.name);
               break;
            case HUNK_TYPE_FLEET_ADD:
<<<<<<< HEAD
               DEBUG("   [%s] fleet add: '%s'", target, 
                     fail->u.fleet->name );
               break;
            case HUNK_TYPE_FLEET_REMOVE:
               DEBUG("   [%s] fleet remove: '%s'", target,
                     fail->u.fleet->name );
=======
               WARN("   [%s] fleet add: '%s' (%d%% chance)", target, 
                     fail->u.fleet.fleet->name, fail->u.fleet.chance );
               break;
            case HUNK_TYPE_FLEET_REMOVE:
               WARN("   [%s] fleet remove: '%s' (%d%% chance)", target,
                     fail->u.fleet.fleet->name, fail->u.fleet.chance );
               break;
            case HUNK_TYPE_FLEETGROUP_ADD:
               WARN("   [%s] fleetgroup add: '%s'", target, 
                     fail->u.fleetgroup->name );
               break;
            case HUNK_TYPE_FLEETGROUP_REMOVE:
               WARN("   [%s] fleetgroup remove: '%s'", target,
                     fail->u.fleetgroup->name );
>>>>>>> 38401bfe
               break;
            case HUNK_TYPE_TECH_ADD:
               WARN("   [%s] tech add: '%s'", target, 
                     fail->u.name );
            case HUNK_TYPE_TECH_REMOVE:
               WARN("   [%s] tech remove: '%s'", target, 
                     fail->u.name );

            default:
               WARN("   unknown hunk '%d'", fail->type);
               break;
         }
      }
   }

   return 0;
}


/**
 * @brief Applies a hunk and adds it to the diff.
 *
 *    @param diff Diff to which the hunk belongs.
 *    @param hunk Hunk to apply.
 *    @return 0 on success.
 */
static int diff_patchHunk( UniHunk_t *hunk )
{
   switch (hunk->type) {

      /* Adding a planet. */
      case HUNK_TYPE_PLANET_ADD:
         return system_addPlanet( system_get(hunk->target.u.name), hunk->u.name );
      /* Removing a planet. */
      case HUNK_TYPE_PLANET_REMOVE:
         return system_rmPlanet( system_get(hunk->target.u.name), hunk->u.name );

      /* Adding a fleet. */
      case HUNK_TYPE_FLEET_ADD:
         return system_addFleet( system_get(hunk->target.u.name), hunk->u.fleet );
      /* Removing a fleet. */
      case HUNK_TYPE_FLEET_REMOVE:
         return system_rmFleet( system_get(hunk->target.u.name), hunk->u.fleet );

      /* Adding a tech. */
      case HUNK_TYPE_TECH_ADD:
         return tech_addItem( hunk->target.u.name, hunk->u.name );
      /* Removing a tech. */
      case HUNK_TYPE_TECH_REMOVE:
         return tech_rmItem( hunk->target.u.name, hunk->u.name );

      default:
         WARN("Unknown hunk type '%d'.", hunk->type);
         break;
   }

   return -1;
}


/**
 * @brief Adds a hunk to the failed list.
 *
 *    @param diff Diff to add hunk to.
 *    @param hunk Hunk that failed to apply.
 */
static void diff_hunkFailed( UniDiff_t *diff, UniHunk_t *hunk )
{
   if (diff == NULL)
      return;

   diff->nfailed++;
   if (diff->nfailed > diff->mfailed) {
      diff->mfailed += CHUNK_SIZE;
      diff->failed = realloc(diff->failed, sizeof(UniHunk_t) * diff->mfailed);
   }
   memcpy( &diff->failed[diff->nfailed-1], hunk, sizeof(UniHunk_t) );
}


/**
 * @brief Adds a hunk to the applied list.
 *
 *    @param diff Diff to add hunk to.
 *    @param hunk Hunk that applied correctly.
 */
static void diff_hunkSuccess( UniDiff_t *diff, UniHunk_t *hunk )
{
   if (diff == NULL)
      return;

   diff->napplied++;
   if (diff->napplied > diff->mapplied) {
      diff->mapplied += CHUNK_SIZE;
      diff->applied = realloc(diff->applied, sizeof(UniHunk_t) * diff->mapplied);
   }
   memcpy( &diff->applied[diff->napplied-1], hunk, sizeof(UniHunk_t) );
}


/**
 * @brief Removes a diff from the universe.
 *
 *    @param name Diff to remove.
 */
void diff_remove( const char *name )
{
   UniDiff_t *diff;

   /* Check if already applied. */
   diff = diff_get(name);
   if (diff == NULL)
      return;

   diff_removeDiff(diff);
}


/**
 * @brief Removes all active diffs.
 */
void diff_clear (void)
{
   while (diff_nstack > 0) {
      diff_removeDiff(&diff_stack[diff_nstack-1]);
   }
}


/**
 * @brief Creates a new UniDiff_t for usage.
 *
 *    @return A newly created UniDiff_t.
 */
static UniDiff_t *diff_newDiff (void)
{
   /* Check if needs initialization. */
   if (diff_stack == NULL) {
      diff_mstack = CHUNK_SIZE;
      diff_stack = malloc(diff_mstack * sizeof(UniDiff_t));
      diff_nstack = 1;
      return &diff_stack[0];
   }

   diff_nstack++;
   /* Check if need to grow. */
   if (diff_nstack > diff_mstack) {
      diff_mstack += CHUNK_SIZE;
      diff_stack = realloc(diff_stack, diff_mstack * sizeof(UniDiff_t));
   }

   return &diff_stack[diff_nstack-1];
}


/**
 * @brief Removes a diff.
 *
 *    @param diff Diff to remove.
 *    @return 0 on success.
 */
static int diff_removeDiff( UniDiff_t *diff )
{
   int i;
   UniHunk_t hunk;

   for (i=0; i<diff->napplied; i++) {
      memcpy( &hunk, &diff->applied[i], sizeof(UniHunk_t) );
      /* Invert the type for reverting. */
      switch (hunk.type) {
         case HUNK_TYPE_PLANET_ADD:
            hunk.type = HUNK_TYPE_PLANET_REMOVE;
            break;
         case HUNK_TYPE_PLANET_REMOVE:
            hunk.type = HUNK_TYPE_PLANET_ADD;
            break;

         case HUNK_TYPE_FLEET_ADD:
            hunk.type = HUNK_TYPE_FLEET_REMOVE;
            break;
         case HUNK_TYPE_FLEET_REMOVE:
            hunk.type = HUNK_TYPE_FLEET_ADD;
            break;

<<<<<<< HEAD
         /* Doesn't need invert. */
         case HUNK_TYPE_SHIP_TECH:
         case HUNK_TYPE_OUTFIT_TECH:
=======
         case HUNK_TYPE_FLEETGROUP_ADD:
            hunk.type = HUNK_TYPE_FLEETGROUP_REMOVE;
            break;
         case HUNK_TYPE_FLEETGROUP_REMOVE:
            hunk.type = HUNK_TYPE_FLEETGROUP_ADD;
            break;

         case HUNK_TYPE_TECH_ADD:
            hunk.type = HUNK_TYPE_TECH_REMOVE;
            break;
         case HUNK_TYPE_TECH_REMOVE:
            hunk.type = HUNK_TYPE_TECH_ADD;
>>>>>>> 38401bfe
            break;

         default:
            WARN("Unknown Hunk type '%d'.", hunk.type);
            continue;
      }

      if (diff_patchHunk(&hunk))
         WARN("Failed to remove hunk type '%d'.", hunk.type);
   }

   diff_cleanup(diff);
   diff_nstack--;
   i = diff - diff_stack;
   memmove(&diff_stack[i], &diff_stack[i+1], sizeof(UniDiff_t) * (diff_nstack-i));

   return 0;
}


/**
 * @brief Cleans up a diff.
 *
 *    @param diff Diff to clean up.
 */
static void diff_cleanup( UniDiff_t *diff )
{
   int i;

   free(diff->name);
   for (i=0; i<diff->napplied; i++)
      diff_cleanupHunk(&diff->applied[i]);
   if (diff->applied != NULL)
      free(diff->applied);
   for (i=0; i<diff->nfailed; i++)
      diff_cleanupHunk(&diff->failed[i]);
   if (diff->failed != NULL)
      free(diff->failed);
   memset(diff, 0, sizeof(UniDiff_t));
}


/**
 * @brief Cleans up a hunk.
 *
 *    @param hunk Hunk to clean up.
 */
static void diff_cleanupHunk( UniHunk_t *hunk )
{
   if (hunk->target.u.name != NULL)
      free(hunk->target.u.name);

   switch (hunk->type) {
      case HUNK_TYPE_PLANET_ADD:
      case HUNK_TYPE_PLANET_REMOVE:
      case HUNK_TYPE_TECH_ADD:
      case HUNK_TYPE_TECH_REMOVE:
         if (hunk->u.name != NULL)
            free(hunk->u.name);
         break;
      
      default:
         break;
   }
   memset( hunk, 0, sizeof(UniHunk_t) );
}


/**
 * @brief Saves the active diffs.
 *
 *    @param writer XML Writer to use.
 *    @return 0 on success.
 */
int diff_save( xmlTextWriterPtr writer )
{
   int i;
   UniDiff_t *diff;

   xmlw_startElem(writer,"diffs");
   for (i=0; i<diff_nstack; i++) {
      diff = &diff_stack[i];

      xmlw_elem(writer, "diff", "%s", diff->name);
   }
   xmlw_endElem(writer); /* "diffs" */

   return 0;

}

/**
 * @brief Loads the diffs.
 *
 *    @param parent Parent node containing diffs.
 *    @return 0 on success.
 */
int diff_load( xmlNodePtr parent )
{
   xmlNodePtr node, cur;

   diff_clear();

   node = parent->xmlChildrenNode;
   do {
      if (xml_isNode(node,"diffs")) {
         cur = node->xmlChildrenNode;
         do {
            if (xml_isNode(cur,"diff"))
               diff_apply( xml_get(cur) );
         } while (xml_nextNode(cur));
      }
   } while (xml_nextNode(node));

   return 0;

}

<|MERGE_RESOLUTION|>--- conflicted
+++ resolved
@@ -429,14 +429,6 @@
                WARN("   [%s] planet remove: '%s'", target, fail->u.name);
                break;
             case HUNK_TYPE_FLEET_ADD:
-<<<<<<< HEAD
-               DEBUG("   [%s] fleet add: '%s'", target, 
-                     fail->u.fleet->name );
-               break;
-            case HUNK_TYPE_FLEET_REMOVE:
-               DEBUG("   [%s] fleet remove: '%s'", target,
-                     fail->u.fleet->name );
-=======
                WARN("   [%s] fleet add: '%s' (%d%% chance)", target, 
                      fail->u.fleet.fleet->name, fail->u.fleet.chance );
                break;
@@ -451,7 +443,6 @@
             case HUNK_TYPE_FLEETGROUP_REMOVE:
                WARN("   [%s] fleetgroup remove: '%s'", target,
                      fail->u.fleetgroup->name );
->>>>>>> 38401bfe
                break;
             case HUNK_TYPE_TECH_ADD:
                WARN("   [%s] tech add: '%s'", target, 
@@ -636,24 +627,11 @@
             hunk.type = HUNK_TYPE_FLEET_ADD;
             break;
 
-<<<<<<< HEAD
-         /* Doesn't need invert. */
-         case HUNK_TYPE_SHIP_TECH:
-         case HUNK_TYPE_OUTFIT_TECH:
-=======
-         case HUNK_TYPE_FLEETGROUP_ADD:
-            hunk.type = HUNK_TYPE_FLEETGROUP_REMOVE;
-            break;
-         case HUNK_TYPE_FLEETGROUP_REMOVE:
-            hunk.type = HUNK_TYPE_FLEETGROUP_ADD;
-            break;
-
          case HUNK_TYPE_TECH_ADD:
             hunk.type = HUNK_TYPE_TECH_REMOVE;
             break;
          case HUNK_TYPE_TECH_REMOVE:
             hunk.type = HUNK_TYPE_TECH_ADD;
->>>>>>> 38401bfe
             break;
 
          default:
