--- conflicted
+++ resolved
@@ -557,11 +557,7 @@
    <description>The launcher for the Caesar IV is quite remarkable. A new loading mechanism allows it to load and fire a missile once every 5 seconds, besting older mechanisms by a substantial margin.</description>
    <gfx_store>caesarlauncher</gfx_store>
   </general>
-<<<<<<< HEAD
   <specific type="launcher" secondary="1">
-=======
-  <specific type="missile seek" secondary="1">
->>>>>>> 6f1dfc9d
    <cpu>16</cpu>
    <ammo>Caesar IV Missile</ammo>
    <delay>5000</delay>
@@ -577,11 +573,7 @@
    <description>The Caesar line hasn't changed much since its inception, and the Caesar IV holds the line. Known primarily for its immense explosive payload, its electronics are somewhat antiquated, making it</description>
    <gfx_store>caesar</gfx_store>
   </general>
-<<<<<<< HEAD
   <specific type="ammo">
-=======
-  <specific type="missile seek ammo">
->>>>>>> 6f1dfc9d
    <gfx>caesar</gfx>
    <sound>mace</sound>
    <sound_hit>lrgexp0</sound_hit>
@@ -592,12 +584,8 @@
    <thrust>125</thrust>
    <turn>20</turn>
    <speed>350</speed>
-<<<<<<< HEAD
-   <damage type="kinetic">160</damage>
+   <damage type="kinetic">140</damage>
    <ai>seek</ai>
-=======
-   <damage type="kinetic">140</damage>
->>>>>>> 6f1dfc9d
   </specific>
  </outfit>
  <outfit name="EMP Grenade Launcher">
