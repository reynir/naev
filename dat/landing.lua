--- conflicted
+++ resolved
@@ -32,14 +32,8 @@
 
 -- Default function. Any asset that has no landing script explicitly defined will use this.
 function land( pnt )
-<<<<<<< HEAD
-   local fct = pnt:faction()
-   local standing = fct:playerStanding()
-   local can_land = standing >= 0
-=======
     return land_civilian(pnt, 0, -30)
 end
->>>>>>> 23607549
 
 -- Low-class landing function. Low class planets let you land and bribe at much lower standings.
 function land_lowclass( pnt )
