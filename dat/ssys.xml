<?xml version="1.0" encoding="UTF-8"?>
<Systems>
 <ssys name="Acheron">
  <general>
   <radius>17500.000000</radius>
   <stars>300</stars>
   <asteroids>0</asteroids>
   <interference>0.000000</interference>
   <nebula volatility="0.000000">0.000000</nebula>
  </general>
  <pos>
   <x>-40.212963</x>
   <y>-41.574074</y>
  </pos>
  <assets/>
  <jumps>
   <jump target="Fortitude">
    <autopos/>
    <hide>0.000000</hide>
   </jump>
   <jump target="Merisi">
    <autopos/>
    <hide>0.000000</hide>
   </jump>
   <jump target="Sikh">
    <autopos/>
    <hide>0.000000</hide>
   </jump>
  </jumps>
 </ssys>
 <ssys name="Adraia">
  <general>
   <radius>17500.000000</radius>
   <stars>400</stars>
   <asteroids>0</asteroids>
   <interference>0.000000</interference>
   <nebula volatility="0.000000">0.000000</nebula>
  </general>
  <pos>
   <x>997.000000</x>
   <y>-510.000000</y>
  </pos>
  <assets>
   <asset>Virtual Trader Area</asset>
  </assets>
  <jumps>
   <jump target="Gilligan's Tomb">
    <autopos/>
    <hide>0.000000</hide>
   </jump>
   <jump target="Vanir">
    <autopos/>
    <hide>0.000000</hide>
   </jump>
  </jumps>
 </ssys>
 <ssys name="Aesir">
  <general>
   <radius>25900.000000</radius>
   <stars>400</stars>
   <asteroids>0</asteroids>
   <interference>0.000000</interference>
   <nebula volatility="0.000000">0.000000</nebula>
  </general>
  <pos>
   <x>1047.000000</x>
   <y>-342.000000</y>
  </pos>
  <assets>
   <asset>Aesir IV</asset>
   <asset>Gayathi</asset>
   <asset>Mutris</asset>
   <asset>Sirius Ordnance</asset>
   <asset>Sirius Shipyards</asset>
   <asset>Urail</asset>
   <asset>Virtual Civilian Standard</asset>
   <asset>Virtual Civilian Standard</asset>
   <asset>Virtual Civilian Standard</asset>
   <asset>Virtual Trader Area</asset>
   <asset>Virtual Trader Local</asset>
   <asset>Virtual Trader Local</asset>
  </assets>
  <jumps>
   <jump target="Vanir">
    <autopos/>
    <hide>0.000000</hide>
   </jump>
  </jumps>
 </ssys>
 <ssys name="Alteris">
  <general>
   <radius>21500.000000</radius>
   <stars>400</stars>
   <asteroids>0</asteroids>
   <interference>0.000000</interference>
   <nebula volatility="0.000000">0.000000</nebula>
  </general>
  <pos>
   <x>47.000000</x>
   <y>23.000000</y>
  </pos>
  <assets>
   <asset>Alteris I</asset>
   <asset>Alteris IV</asset>
   <asset>Alteris V</asset>
   <asset>Darkshed</asset>
   <asset>Ozogo X</asset>
   <asset>Takeru</asset>
   <asset>Virtual Civilian Standard</asset>
   <asset>Virtual Empire Small</asset>
   <asset>Virtual Trader Local</asset>
  </assets>
  <jumps>
   <jump target="Coriolis">
    <autopos/>
    <hide>0.000000</hide>
   </jump>
   <jump target="Delta Pavonis">
    <autopos/>
    <hide>0.000000</hide>
   </jump>
   <jump target="Eridani">
    <autopos/>
    <hide>0.000000</hide>
   </jump>
   <jump target="Sikh">
    <autopos/>
    <hide>0.000000</hide>
   </jump>
  </jumps>
 </ssys>
 <ssys name="Amaroq">
  <general>
   <radius>15750.000000</radius>
   <stars>400</stars>
   <asteroids>0</asteroids>
   <interference>0.000000</interference>
   <nebula volatility="0.000000">0.000000</nebula>
  </general>
  <pos>
   <x>117.000000</x>
   <y>-890.000000</y>
  </pos>
  <assets>
   <asset>Amaroq I</asset>
   <asset>Amaroq III</asset>
   <asset>Rhaana</asset>
  </assets>
  <jumps>
   <jump target="Marat">
    <autopos/>
    <hide>0.000000</hide>
   </jump>
   <jump target="Sultan">
    <autopos/>
    <hide>0.000000</hide>
   </jump>
  </jumps>
 </ssys>
 <ssys name="An'ku">
  <general>
   <radius>24500.000000</radius>
   <stars>400</stars>
   <asteroids>0</asteroids>
   <interference>0.000000</interference>
   <nebula volatility="0.000000">0.000000</nebula>
  </general>
  <pos>
   <x>657.000000</x>
   <y>-791.000000</y>
  </pos>
  <assets>
   <asset>An'ku I</asset>
   <asset>An'ku II</asset>
   <asset>An'ku III</asset>
   <asset>Eenerim</asset>
   <asset>Sroolu</asset>
   <asset>Tankard Station</asset>
   <asset>Virtual Civilian Standard</asset>
   <asset>Virtual Trader Area</asset>
  </assets>
  <jumps>
   <jump target="Humdrum">
    <autopos/>
    <hide>0.000000</hide>
   </jump>
   <jump target="Tarmak">
    <autopos/>
    <hide>0.000000</hide>
   </jump>
  </jumps>
 </ssys>
 <ssys name="Anarbalis">
  <general>
   <radius>17500.000000</radius>
   <stars>400</stars>
   <asteroids>0</asteroids>
   <interference>0.000000</interference>
   <nebula volatility="0.000000">0.000000</nebula>
  </general>
  <pos>
   <x>511.000000</x>
   <y>-738.000000</y>
  </pos>
  <assets>
   <asset>Anarbalis II</asset>
   <asset>Anarbalis III</asset>
   <asset>Freshwater Station</asset>
   <asset>Racheka</asset>
   <asset>Racheka Secundus</asset>
   <asset>Virtual Civilian Standard</asset>
   <asset>Virtual Pirate Medium</asset>
   <asset>Virtual Trader Area</asset>
  </assets>
  <jumps>
   <jump target="Humdrum">
    <autopos/>
    <hide>0.000000</hide>
   </jump>
   <jump target="Lapis">
    <autopos/>
    <hide>0.000000</hide>
   </jump>
  </jumps>
 </ssys>
 <ssys name="Andee">
  <general>
   <radius>24500.000000</radius>
   <stars>400</stars>
   <asteroids>0</asteroids>
   <interference>0.000000</interference>
   <nebula volatility="0.000000">0.000000</nebula>
  </general>
  <pos>
   <x>694.000000</x>
   <y>-405.000000</y>
  </pos>
  <assets>
   <asset>Andee II</asset>
   <asset>Andee III</asset>
   <asset>Andee IIIa</asset>
   <asset>Andee IIa</asset>
   <asset>Opal Station</asset>
   <asset>Varaati</asset>
   <asset>Virtual Civilian Standard</asset>
   <asset>Virtual Trader Local</asset>
  </assets>
  <jumps>
   <jump target="Brimstone">
    <autopos/>
    <hide>0.000000</hide>
   </jump>
  </jumps>
 </ssys>
 <ssys name="Aneel Azi">
  <general>
   <radius>2500.000000</radius>
   <stars>400</stars>
   <asteroids>0</asteroids>
   <interference>0.000000</interference>
   <nebula volatility="0.000000">0.000000</nebula>
  </general>
  <pos>
   <x>677.000000</x>
   <y>-261.000000</y>
  </pos>
  <assets>
   <asset>Edergast</asset>
   <asset>Virtual Pirate Unpresence</asset>
  </assets>
  <jumps>
   <jump target="Brimstone">
    <autopos/>
    <hide>0.000000</hide>
   </jump>
  </jumps>
 </ssys>
 <ssys name="Anrique">
  <general>
   <radius>17500.000000</radius>
   <stars>400</stars>
   <asteroids>0</asteroids>
   <interference>0.000000</interference>
   <nebula volatility="0.000000">0.000000</nebula>
  </general>
  <pos>
   <x>916.000000</x>
   <y>-475.000000</y>
  </pos>
  <assets/>
  <jumps>
   <jump target="Herakin">
    <autopos/>
    <hide>0.000000</hide>
   </jump>
  </jumps>
 </ssys>
 <ssys name="Apez">
  <general>
   <radius>19687.500000</radius>
   <stars>500</stars>
   <asteroids>0</asteroids>
   <interference>0.000000</interference>
   <nebula volatility="0.000000">0.000000</nebula>
  </general>
  <pos>
   <x>-86.000000</x>
   <y>-314.000000</y>
  </pos>
  <assets>
   <asset>Apez II</asset>
   <asset>Apez V</asset>
   <asset>Crylo</asset>
   <asset>Dowue</asset>
   <asset>Gem</asset>
   <asset>Virtual Civilian Standard</asset>
   <asset>Virtual Trader Area</asset>
   <asset>Zeo</asset>
  </assets>
  <jumps>
   <jump target="Arcturus">
    <autopos/>
    <hide>0.000000</hide>
   </jump>
   <jump target="Gamma Polaris">
    <autopos/>
    <hide>0.000000</hide>
   </jump>
   <jump target="Hekaras">
    <autopos/>
    <hide>0.000000</hide>
   </jump>
  </jumps>
 </ssys>
 <ssys name="Arandon">
  <general>
   <radius>14000.000000</radius>
   <stars>500</stars>
   <asteroids>0</asteroids>
   <interference>600.000000</interference>
   <nebula volatility="100.000000">600.000000</nebula>
  </general>
  <pos>
   <x>570.000000</x>
   <y>100.000000</y>
  </pos>
  <assets>
   <asset>Virtual Empire Unpresence</asset>
  </assets>
  <jumps>
   <jump target="Doeston">
    <autopos/>
    <hide>0.000000</hide>
   </jump>
   <jump target="Oriantis">
    <autopos/>
    <hide>0.000000</hide>
   </jump>
   <jump target="Polaris">
    <autopos/>
    <hide>0.000000</hide>
   </jump>
   <jump target="Zerantix">
    <autopos/>
    <hide>0.000000</hide>
   </jump>
  </jumps>
 </ssys>
 <ssys name="Arcanis">
  <general>
   <radius>14000.000000</radius>
   <stars>500</stars>
   <asteroids>0</asteroids>
   <interference>200.000000</interference>
   <nebula volatility="0.000000">200.000000</nebula>
  </general>
  <pos>
   <x>333.000000</x>
   <y>-57.000000</y>
  </pos>
  <assets/>
  <jumps>
   <jump target="Raelid">
    <autopos/>
    <hide>0.000000</hide>
   </jump>
   <jump target="Zylex">
    <autopos/>
    <hide>0.000000</hide>
   </jump>
  </jumps>
 </ssys>
 <ssys name="Arcturus">
  <general>
   <radius>17500.000000</radius>
   <stars>500</stars>
   <asteroids>0</asteroids>
   <interference>0.000000</interference>
   <nebula volatility="0.000000">0.000000</nebula>
  </general>
  <pos>
   <x>-43.000000</x>
   <y>-242.000000</y>
  </pos>
  <assets>
   <asset>Antica</asset>
   <asset>Arcturus Gamma</asset>
   <asset>Arcturus I</asset>
   <asset>Arcturus II</asset>
   <asset>Brooks</asset>
   <asset>Mouddar</asset>
   <asset>Virtual Civilian Standard</asset>
   <asset>Virtual Civilian Standard</asset>
   <asset>Virtual Dvaered Unpresence</asset>
   <asset>Virtual Trader Area</asset>
   <asset>Virtual Trader Area</asset>
  </assets>
  <jumps>
   <jump target="Apez">
    <autopos/>
    <hide>0.000000</hide>
   </jump>
   <jump target="Borla">
    <autopos/>
    <hide>0.000000</hide>
   </jump>
   <jump target="Goddard">
    <autopos/>
    <hide>0.000000</hide>
   </jump>
  </jumps>
 </ssys>
 <ssys name="Ariadus">
  <general>
   <radius>10000.000000</radius>
   <stars>400</stars>
   <asteroids>0</asteroids>
   <interference>0.000000</interference>
   <nebula volatility="0.000000">0.000000</nebula>
  </general>
  <pos>
   <x>-179.291827</x>
   <y>516.218027</y>
  </pos>
  <assets/>
  <jumps>
   <jump target="Wahri">
    <autopos/>
    <hide>0.000000</hide>
   </jump>
  </jumps>
 </ssys>
 <ssys name="Babylon">
  <general>
   <radius>21000.000000</radius>
   <stars>400</stars>
   <asteroids>0</asteroids>
   <interference>0.000000</interference>
   <nebula volatility="0.000000">0.000000</nebula>
  </general>
  <pos>
   <x>125.114219</x>
   <y>456.636626</y>
  </pos>
  <assets>
   <asset>Babylon I</asset>
   <asset>Babylon II</asset>
   <asset>Babylon IIa</asset>
   <asset>Scipio</asset>
  </assets>
  <jumps>
   <jump target="Dendria">
    <autopos/>
    <hide>0.000000</hide>
   </jump>
  </jumps>
 </ssys>
 <ssys name="Basel">
  <general>
   <radius>10000.000000</radius>
   <stars>400</stars>
   <asteroids>0</asteroids>
   <interference>250.000000</interference>
   <nebula volatility="0.000000">400.000000</nebula>
  </general>
  <pos>
   <x>365.731798</x>
   <y>138.640880</y>
  </pos>
  <assets>
   <asset>Basel I</asset>
   <asset>Sorom</asset>
  </assets>
  <jumps>
   <jump target="Iris">
    <autopos/>
    <hide>0.000000</hide>
   </jump>
  </jumps>
 </ssys>
 <ssys name="Bastion">
  <general>
   <radius>17500.000000</radius>
   <stars>160</stars>
   <asteroids>0</asteroids>
   <interference>50.000000</interference>
   <nebula volatility="0.000000">0.000000</nebula>
  </general>
  <pos>
   <x>145.830169</x>
   <y>186.284610</y>
  </pos>
  <assets/>
  <jumps>
   <jump target="Elixir">
    <autopos/>
    <hide>0.000000</hide>
   </jump>
   <jump target="Fury">
    <autopos/>
    <hide>0.000000</hide>
   </jump>
   <jump target="Gamel">
    <autopos/>
    <hide>0.000000</hide>
   </jump>
  </jumps>
 </ssys>
 <ssys name="Beeklo">
  <general>
   <radius>23100.000000</radius>
   <stars>500</stars>
   <asteroids>0</asteroids>
   <interference>0.000000</interference>
   <nebula volatility="0.000000">0.000000</nebula>
  </general>
  <pos>
   <x>240.000000</x>
   <y>-573.000000</y>
  </pos>
  <assets>
   <asset>Adham</asset>
   <asset>Beeklo II</asset>
   <asset>Diabolos</asset>
   <asset>Icarus</asset>
   <asset>Totoran</asset>
   <asset>Virtual Civilian Standard</asset>
   <asset>Virtual Civilian Standard</asset>
   <asset>Virtual Trader Area</asset>
  </assets>
  <jumps>
   <jump target="Darkstone">
    <autopos/>
    <hide>0.000000</hide>
   </jump>
   <jump target="Dvaer">
    <autopos/>
    <hide>0.000000</hide>
   </jump>
  </jumps>
 </ssys>
 <ssys name="Behar">
  <general>
   <radius>14000.000000</radius>
   <stars>400</stars>
   <asteroids>0</asteroids>
   <interference>300.000000</interference>
   <nebula volatility="0.000000">250.000000</nebula>
  </general>
  <pos>
   <x>457.000000</x>
   <y>37.000000</y>
  </pos>
  <assets/>
  <jumps>
   <jump target="Doeston">
    <autopos/>
    <hide>0.000000</hide>
   </jump>
   <jump target="Sigur">
    <autopos/>
    <hide>0.000000</hide>
   </jump>
  </jumps>
 </ssys>
 <ssys name="Blunderbuss">
  <general>
   <radius>35000.000000</radius>
   <stars>500</stars>
   <asteroids>0</asteroids>
   <interference>0.000000</interference>
   <nebula volatility="0.000000">0.000000</nebula>
  </general>
  <pos>
   <x>138.000000</x>
   <y>-487.000000</y>
  </pos>
  <assets>
   <asset>Blunderbuss II</asset>
   <asset>DVNN Central</asset>
   <asset>Greis</asset>
   <asset>Onar</asset>
   <asset>Utsuwa</asset>
   <asset>Virtual Civilian Standard</asset>
   <asset>Virtual Trader Area</asset>
  </assets>
  <jumps>
   <jump target="Verex">
    <autopos/>
    <hide>0.000000</hide>
   </jump>
   <jump target="Zied">
    <autopos/>
    <exitonly/>
    <hide>0.700000</hide>
   </jump>
  </jumps>
 </ssys>
 <ssys name="Borla">
  <general>
   <radius>10500.000000</radius>
   <stars>400</stars>
   <asteroids>0</asteroids>
   <interference>0.000000</interference>
   <nebula volatility="0.000000">0.000000</nebula>
  </general>
  <pos>
   <x>-100.000000</x>
   <y>-188.000000</y>
  </pos>
  <assets/>
  <jumps>
   <jump target="Arcturus">
    <autopos/>
    <hide>0.000000</hide>
   </jump>
   <jump target="Shakar">
    <autopos/>
    <hide>0.000000</hide>
   </jump>
  </jumps>
 </ssys>
 <ssys name="Brimstone">
  <general>
   <radius>17500.000000</radius>
   <stars>400</stars>
   <asteroids>0</asteroids>
   <interference>0.000000</interference>
   <nebula volatility="0.000000">0.000000</nebula>
  </general>
  <pos>
   <x>682.000000</x>
   <y>-337.000000</y>
  </pos>
  <assets>
   <asset>Brimstone I</asset>
   <asset>Brimstone II</asset>
   <asset>Brimstone III</asset>
   <asset>Brimstone Ia</asset>
   <asset>Brimstone Ib</asset>
   <asset>Nonuri</asset>
   <asset>Virtual Civilian Standard</asset>
  </assets>
  <jumps>
   <jump target="Andee">
    <pos x="7451.987055" y="-21525.246705"/>
    <hide>0.000000</hide>
   </jump>
   <jump target="Aneel Azi">
    <autopos/>
    <hide>0.000000</hide>
   </jump>
   <jump target="Shickhaw">
    <autopos/>
    <hide>0.000000</hide>
   </jump>
   <jump target="Triap">
    <autopos/>
    <hide>0.000000</hide>
   </jump>
  </jumps>
 </ssys>
 <ssys name="C-00">
  <general>
   <radius>28000.000000</radius>
   <stars>100</stars>
   <asteroids>0</asteroids>
   <interference>0.000000</interference>
   <nebula volatility="0.000000">0.000000</nebula>
  </general>
  <pos>
   <x>-288.467593</x>
   <y>116.645062</y>
  </pos>
  <assets>
   <asset>P0125</asset>
   <asset>S00000</asset>
   <asset>S23001</asset>
   <asset>S49588</asset>
  </assets>
  <jumps>
   <jump target="C-14">
    <autopos/>
    <hide>0.000000</hide>
   </jump>
   <jump target="C-28">
    <autopos/>
    <hide>0.000000</hide>
   </jump>
  </jumps>
 </ssys>
 <ssys name="C-14">
  <general>
   <radius>19250.000000</radius>
   <stars>100</stars>
   <asteroids>0</asteroids>
   <interference>0.000000</interference>
   <nebula volatility="0.000000">0.000000</nebula>
  </general>
  <pos>
   <x>-345.467593</x>
   <y>81.645062</y>
  </pos>
  <assets>
   <asset>P9234</asset>
   <asset>S49281</asset>
   <asset>S49335</asset>
  </assets>
  <jumps>
   <jump target="C-00">
    <autopos/>
    <hide>0.000000</hide>
   </jump>
   <jump target="C-43">
    <autopos/>
    <hide>0.000000</hide>
   </jump>
  </jumps>
 </ssys>
 <ssys name="C-28">
  <general>
   <radius>24500.000000</radius>
   <stars>200</stars>
   <asteroids>0</asteroids>
   <interference>0.000000</interference>
   <nebula volatility="0.000000">0.000000</nebula>
  </general>
  <pos>
   <x>-253.467593</x>
   <y>184.645062</y>
  </pos>
  <assets>
   <asset>P2020</asset>
   <asset>P2021</asset>
   <asset>P2022</asset>
   <asset>S00018</asset>
   <asset>S00522</asset>
   <asset>S00653</asset>
   <asset>S38729</asset>
  </assets>
  <jumps>
   <jump target="C-00">
    <autopos/>
    <hide>0.000000</hide>
   </jump>
   <jump target="C-59">
    <autopos/>
    <hide>0.000000</hide>
   </jump>
  </jumps>
 </ssys>
 <ssys name="C-43">
  <general>
   <radius>21000.000000</radius>
   <stars>200</stars>
   <asteroids>0</asteroids>
   <interference>0.000000</interference>
   <nebula volatility="0.000000">0.000000</nebula>
  </general>
  <pos>
   <x>-276.467593</x>
   <y>56.645062</y>
  </pos>
  <assets>
   <asset>Eiroik</asset>
   <asset>S23491</asset>
   <asset>S58309</asset>
   <asset>S91456</asset>
  </assets>
  <jumps>
   <jump target="C-14">
    <autopos/>
    <hide>0.000000</hide>
   </jump>
   <jump target="C-59">
    <autopos/>
    <hide>0.000000</hide>
   </jump>
   <jump target="Hades">
    <autopos/>
    <hide>0.000000</hide>
   </jump>
  </jumps>
 </ssys>
 <ssys name="C-59">
  <general>
   <radius>17500.000000</radius>
   <stars>200</stars>
   <asteroids>0</asteroids>
   <interference>0.000000</interference>
   <nebula volatility="0.000000">0.000000</nebula>
  </general>
  <pos>
   <x>-228.467593</x>
   <y>104.645062</y>
  </pos>
  <assets>
   <asset>P9122</asset>
   <asset>S13024</asset>
   <asset>S72288</asset>
   <asset>S72839</asset>
  </assets>
  <jumps>
   <jump target="C-28">
    <autopos/>
    <hide>0.000000</hide>
   </jump>
   <jump target="C-43">
    <autopos/>
    <hide>0.000000</hide>
   </jump>
   <jump target="Hades">
    <autopos/>
    <hide>0.000000</hide>
   </jump>
  </jumps>
 </ssys>
 <ssys name="Capricorn">
  <general>
   <radius>28000.000000</radius>
   <stars>200</stars>
   <asteroids>0</asteroids>
   <interference>0.000000</interference>
   <nebula volatility="0.000000">0.000000</nebula>
  </general>
  <pos>
   <x>-63.089077</x>
   <y>163.702425</y>
  </pos>
  <assets>
   <asset>Capricorn II</asset>
   <asset>Capricorn III</asset>
   <asset>Capricorn IIIa</asset>
   <asset>Durea</asset>
   <asset>Virtual Civilian Standard</asset>
   <asset>Virtual Trader Local</asset>
  </assets>
  <jumps>
   <jump target="Rockbed">
    <autopos/>
    <hide>0.000000</hide>
   </jump>
  </jumps>
 </ssys>
 <ssys name="Cerberus">
  <general>
   <radius>26250.000000</radius>
   <stars>400</stars>
   <asteroids>0</asteroids>
   <interference>0.000000</interference>
   <nebula volatility="0.000000">0.000000</nebula>
  </general>
  <pos>
   <x>144.000000</x>
   <y>624.000000</y>
  </pos>
  <assets>
   <asset>Cerberus I</asset>
   <asset>Cerberus II</asset>
   <asset>Cerberus IIa</asset>
   <asset>Cerberus IV</asset>
   <asset>Culex</asset>
   <asset>Myonei</asset>
   <asset>Soromid Databank</asset>
   <asset>Virtual Civilian Standard</asset>
   <asset>Virtual Civilian Standard</asset>
  </assets>
  <jumps>
   <jump target="Feye">
    <autopos/>
    <hide>0.000000</hide>
   </jump>
   <jump target="Jervis">
    <autopos/>
    <hide>0.000000</hide>
   </jump>
   <jump target="Sergio Vix">
    <autopos/>
    <hide>0.000000</hide>
   </jump>
  </jumps>
 </ssys>
 <ssys name="Cherokee">
  <general>
   <radius>5000.000000</radius>
   <stars>400</stars>
   <asteroids>0</asteroids>
   <interference>0.000000</interference>
   <nebula volatility="0.000000">0.000000</nebula>
  </general>
  <pos>
   <x>-342.666667</x>
   <y>-152.000000</y>
  </pos>
  <assets>
   <asset>Abandoned Station</asset>
  </assets>
  <jumps>
   <jump target="Iroquois">
    <autopos/>
    <hide>0.000000</hide>
   </jump>
   <jump target="Mohawk">
    <autopos/>
    <hide>0.000000</hide>
   </jump>
  </jumps>
 </ssys>
 <ssys name="Chraan">
  <general>
   <radius>14000.000000</radius>
   <stars>400</stars>
   <asteroids>0</asteroids>
   <interference>0.000000</interference>
   <nebula volatility="0.000000">0.000000</nebula>
  </general>
  <pos>
   <x>659.000000</x>
   <y>-451.000000</y>
  </pos>
  <assets>
   <asset>Virtual Dvaered Unpresence</asset>
   <asset>Virtual Pirate Small</asset>
  </assets>
  <jumps>
   <jump target="Karman">
    <autopos/>
    <hide>0.000000</hide>
   </jump>
   <jump target="Nougat">
    <autopos/>
    <hide>0.000000</hide>
   </jump>
   <jump target="Triap">
    <autopos/>
    <hide>0.000000</hide>
   </jump>
  </jumps>
 </ssys>
 <ssys name="Churchill">
  <general>
   <radius>24500.000000</radius>
   <stars>400</stars>
   <asteroids>0</asteroids>
   <interference>0.000000</interference>
   <nebula volatility="0.000000">0.000000</nebula>
  </general>
  <pos>
   <x>836.000000</x>
   <y>-664.000000</y>
  </pos>
  <assets>
   <asset>Chucrchill II</asset>
   <asset>Churchill I</asset>
   <asset>Churchill IIa</asset>
   <asset>Lorelei</asset>
   <asset>Ururis</asset>
   <asset>Violin Station</asset>
   <asset>Virtual Civilian Standard</asset>
   <asset>Virtual Civilian Standard</asset>
   <asset>Virtual Trader Area</asset>
   <asset>Virtual Trader Area</asset>
   <asset>Virtual Trader Local</asset>
  </assets>
  <jumps>
   <jump target="Eiderdown">
    <autopos/>
    <hide>0.000000</hide>
   </jump>
   <jump target="Muirat">
    <autopos/>
    <hide>0.000000</hide>
   </jump>
  </jumps>
 </ssys>
 <ssys name="Coriolis">
  <general>
   <radius>14000.000000</radius>
   <stars>300</stars>
   <asteroids>0</asteroids>
   <interference>0.000000</interference>
   <nebula volatility="0.000000">0.000000</nebula>
  </general>
  <pos>
   <x>46.000000</x>
   <y>73.000000</y>
  </pos>
  <assets>
   <asset>Virtual Trader Local</asset>
  </assets>
  <jumps>
   <jump target="Alteris">
    <autopos/>
    <hide>0.000000</hide>
   </jump>
   <jump target="Gamel">
    <autopos/>
    <hide>0.000000</hide>
   </jump>
   <jump target="Rockbed">
    <autopos/>
    <hide>0.000000</hide>
   </jump>
  </jumps>
 </ssys>
 <ssys name="Corvus">
  <general>
   <radius>10000.000000</radius>
   <stars>400</stars>
   <asteroids>0</asteroids>
   <interference>0.000000</interference>
   <nebula volatility="0.000000">0.000000</nebula>
  </general>
  <pos>
   <x>-95.297711</x>
   <y>483.294657</y>
  </pos>
  <assets/>
  <jumps>
   <jump target="Octantis">
    <autopos/>
    <hide>0.000000</hide>
   </jump>
   <jump target="Regulus">
    <autopos/>
    <hide>0.000000</hide>
   </jump>
   <jump target="Wahri">
    <autopos/>
    <hide>0.000000</hide>
   </jump>
  </jumps>
 </ssys>
 <ssys name="Cygnus">
  <general>
   <radius>24500.000000</radius>
   <stars>400</stars>
   <asteroids>0</asteroids>
   <interference>50.000000</interference>
   <nebula volatility="0.000000">0.000000</nebula>
  </general>
  <pos>
   <x>83.000000</x>
   <y>-92.000000</y>
  </pos>
  <assets>
   <asset>Cygnus IV</asset>
   <asset>Hassak</asset>
   <asset>Inca</asset>
   <asset>Jaan</asset>
   <asset>Maya</asset>
   <asset>Torloth</asset>
   <asset>Triton Station</asset>
   <asset>Virtual Civilian Standard</asset>
   <asset>Virtual Trader Area</asset>
  </assets>
  <jumps>
   <jump target="Delta Pavonis">
    <autopos/>
    <hide>0.000000</hide>
   </jump>
  </jumps>
 </ssys>
 <ssys name="Dakron">
  <general>
   <radius>17500.000000</radius>
   <stars>500</stars>
   <asteroids>0</asteroids>
   <interference>0.000000</interference>
   <nebula volatility="0.000000">0.000000</nebula>
  </general>
  <pos>
   <x>333.000000</x>
   <y>-365.000000</y>
  </pos>
  <assets>
   <asset>Dakron III</asset>
   <asset>Dakron V</asset>
   <asset>Shariff Station</asset>
   <asset>Thar</asset>
   <asset>Virtual Civilian Standard</asset>
   <asset>Virtual FLF Small</asset>
   <asset>Virtual Frontier Unpresence</asset>
   <asset>Virtual Trader Area</asset>
  </assets>
  <jumps>
   <jump target="Doranthex">
    <autopos/>
    <hide>0.000000</hide>
   </jump>
   <jump target="Theras">
    <autopos/>
    <hide>0.000000</hide>
   </jump>
  </jumps>
 </ssys>
 <ssys name="Daled">
  <general>
   <radius>10000.000000</radius>
   <stars>400</stars>
   <asteroids>0</asteroids>
   <interference>0.000000</interference>
   <nebula volatility="0.000000">0.000000</nebula>
  </general>
  <pos>
   <x>-25.039635</x>
   <y>246.979987</y>
  </pos>
  <assets/>
  <jumps>
   <jump target="Haven">
    <autopos/>
    <hide>0.000000</hide>
   </jump>
   <jump target="Tandar">
    <autopos/>
    <hide>0.000000</hide>
   </jump>
  </jumps>
 </ssys>
 <ssys name="Daravon">
  <general>
   <radius>17500.000000</radius>
   <stars>400</stars>
   <asteroids>0</asteroids>
   <interference>0.000000</interference>
   <nebula volatility="0.000000">0.000000</nebula>
  </general>
  <pos>
   <x>-44.000000</x>
   <y>-684.000000</y>
  </pos>
  <assets>
   <asset>Daravon I</asset>
   <asset>Daravon III</asset>
   <asset>Eclipse Station</asset>
   <asset>Vilati Vilata</asset>
   <asset>Virtual Civilian Standard</asset>
   <asset>Virtual Trader Area</asset>
   <asset>Virtual Trader Area</asset>
  </assets>
  <jumps>
   <jump target="Gremlin">
    <autopos/>
    <hide>0.000000</hide>
   </jump>
   <jump target="Perhelion">
    <autopos/>
    <hide>0.000000</hide>
   </jump>
   <jump target="Pudas">
    <pos x="-8387.765035" y="-20971.033465"/>
    <hide>0.000000</hide>
   </jump>
  </jumps>
 </ssys>
 <ssys name="Darkstone">
  <general>
   <radius>24500.000000</radius>
   <stars>500</stars>
   <asteroids>0</asteroids>
   <interference>0.000000</interference>
   <nebula volatility="0.000000">0.000000</nebula>
  </general>
  <pos>
   <x>180.000000</x>
   <y>-535.000000</y>
  </pos>
  <assets>
   <asset>Darkstone IV</asset>
   <asset>Darkstone V</asset>
   <asset>Sheik Hall</asset>
   <asset>Stalwart Station</asset>
   <asset>Varia</asset>
   <asset>Virtual Civilian Standard</asset>
   <asset>Virtual Trader Area</asset>
  </assets>
  <jumps>
   <jump target="Beeklo">
    <autopos/>
    <hide>0.000000</hide>
   </jump>
   <jump target="Verex">
    <autopos/>
    <hide>0.000000</hide>
   </jump>
  </jumps>
 </ssys>
 <ssys name="Defa">
  <general>
   <radius>12250.000000</radius>
   <stars>400</stars>
   <asteroids>0</asteroids>
   <interference>0.000000</interference>
   <nebula volatility="0.000000">0.000000</nebula>
  </general>
  <pos>
   <x>287.000000</x>
   <y>205.000000</y>
  </pos>
  <assets/>
  <jumps>
   <jump target="Oberon">
    <autopos/>
    <hide>0.000000</hide>
   </jump>
   <jump target="Pilatis">
    <autopos/>
    <hide>0.000000</hide>
   </jump>
  </jumps>
 </ssys>
 <ssys name="Delta Pavonis">
  <general>
   <radius>19250.000000</radius>
   <stars>500</stars>
   <asteroids>0</asteroids>
   <interference>0.000000</interference>
   <nebula volatility="0.000000">0.000000</nebula>
  </general>
  <pos>
   <x>38.000000</x>
   <y>-55.000000</y>
  </pos>
  <assets>
   <asset>Caladan</asset>
   <asset>Delta Pavonis I</asset>
   <asset>Delta Pavonis II</asset>
   <asset>Delta Pavonis IIa</asset>
   <asset>Nappi</asset>
   <asset>Ridrack</asset>
   <asset>Seanich</asset>
   <asset>Virtual Civilian Standard</asset>
   <asset>Virtual Dvaered Unpresence</asset>
   <asset>Virtual Pirate Medium</asset>
   <asset>Virtual Trader Area</asset>
  </assets>
  <jumps>
   <jump target="Alteris">
    <autopos/>
    <hide>0.000000</hide>
   </jump>
   <jump target="Cygnus">
    <autopos/>
    <hide>0.000000</hide>
   </jump>
   <jump target="Goddard">
    <pos x="-15689.613962" y="-21174.412562"/>
    <hide>0.000000</hide>
   </jump>
  </jumps>
 </ssys>
 <ssys name="Dendria">
  <general>
   <radius>17500.000000</radius>
   <stars>400</stars>
   <asteroids>0</asteroids>
   <interference>0.000000</interference>
   <nebula volatility="0.000000">0.000000</nebula>
  </general>
  <pos>
   <x>127.369320</x>
   <y>391.580816</y>
  </pos>
  <assets/>
  <jumps>
   <jump target="Babylon">
    <autopos/>
    <hide>0.000000</hide>
   </jump>
   <jump target="Diadem">
    <autopos/>
    <hide>0.000000</hide>
   </jump>
   <jump target="Dust">
    <autopos/>
    <hide>0.000000</hide>
   </jump>
   <jump target="Titus">
    <autopos/>
    <hide>0.000000</hide>
   </jump>
  </jumps>
 </ssys>
 <ssys name="Diadem">
  <general>
   <radius>12950.000000</radius>
   <stars>400</stars>
   <asteroids>0</asteroids>
   <interference>0.000000</interference>
   <nebula volatility="0.000000">0.000000</nebula>
  </general>
  <pos>
   <x>179.666667</x>
   <y>420.066667</y>
  </pos>
  <assets>
   <asset>Diadem I</asset>
   <asset>Diadem II</asset>
   <asset>Leo</asset>
   <asset>Riun</asset>
  </assets>
  <jumps>
   <jump target="Dendria">
    <autopos/>
    <hide>0.000000</hide>
   </jump>
   <jump target="Khaas">
    <autopos/>
    <hide>0.000000</hide>
   </jump>
   <jump target="Solene">
    <autopos/>
    <hide>0.000000</hide>
   </jump>
  </jumps>
 </ssys>
 <ssys name="Doeston">
  <general>
   <radius>12250.000000</radius>
   <stars>400</stars>
   <asteroids>0</asteroids>
   <interference>400.000000</interference>
   <nebula volatility="0.000000">400.000000</nebula>
  </general>
  <pos>
   <x>517.000000</x>
   <y>14.000000</y>
  </pos>
  <assets>
   <asset>Cerberus</asset>
   <asset>Doeston Prime</asset>
  </assets>
  <jumps>
   <jump target="Arandon">
    <autopos/>
    <hide>0.000000</hide>
   </jump>
   <jump target="Behar">
    <autopos/>
    <hide>0.000000</hide>
   </jump>
   <jump target="Myad">
    <autopos/>
    <hide>0.000000</hide>
   </jump>
   <jump target="Toros">
    <autopos/>
    <hide>0.000000</hide>
   </jump>
   <jump target="Zylex">
    <autopos/>
    <hide>0.000000</hide>
   </jump>
  </jumps>
 </ssys>
 <ssys name="Dohriabi">
  <general>
   <radius>10500.000000</radius>
   <stars>400</stars>
   <asteroids>0</asteroids>
   <interference>0.000000</interference>
   <nebula volatility="0.000000">0.000000</nebula>
  </general>
  <pos>
   <x>-314.000000</x>
   <y>-350.000000</y>
  </pos>
  <assets>
   <asset>Dohriabi Prime</asset>
   <asset>Niflheim</asset>
   <asset>Virtual Civilian Standard</asset>
   <asset>Virtual Trader Area</asset>
  </assets>
  <jumps>
   <jump target="Overture">
    <autopos/>
    <hide>0.000000</hide>
   </jump>
  </jumps>
 </ssys>
 <ssys name="Doranthex">
  <general>
   <radius>26600.000000</radius>
   <stars>500</stars>
   <asteroids>0</asteroids>
   <interference>0.000000</interference>
   <nebula volatility="0.000000">0.000000</nebula>
  </general>
  <pos>
   <x>213.000000</x>
   <y>-346.000000</y>
  </pos>
  <assets>
   <asset>Doranthex Prime</asset>
   <asset>Doranthex Secundus</asset>
   <asset>Secundus Alpha</asset>
   <asset>Secundus Beta</asset>
   <asset>Virtual Civilian Standard</asset>
   <asset>Virtual Frontier Unpresence</asset>
   <asset>Virtual Trader Area</asset>
  </assets>
  <jumps>
   <jump target="Dakron">
    <autopos/>
    <hide>0.000000</hide>
   </jump>
   <jump target="Ogat">
    <pos x="-26146.261342" y="30826.874429"/>
    <hide>0.000000</hide>
   </jump>
   <jump target="Tarsus">
    <autopos/>
    <hide>0.000000</hide>
   </jump>
   <jump target="Torg">
    <autopos/>
    <hide>0.000000</hide>
   </jump>
   <jump target="Tuoladis">
    <pos x="11836.302770" y="31893.263337"/>
    <hide>0.000000</hide>
   </jump>
  </jumps>
 </ssys>
 <ssys name="Draconis">
  <general>
   <radius>31500.000000</radius>
   <stars>600</stars>
   <asteroids>0</asteroids>
   <interference>0.000000</interference>
   <nebula volatility="0.000000">0.000000</nebula>
  </general>
  <pos>
   <x>190.000000</x>
   <y>-56.000000</y>
  </pos>
  <assets>
   <asset>Draconis Alpha</asset>
   <asset>Draconis Beta</asset>
   <asset>Draconis Delta</asset>
   <asset>Draconis Epsilon</asset>
   <asset>Draconis Gamma</asset>
   <asset>Draconis Omega</asset>
   <asset>Virtual Civilian Standard</asset>
   <asset>Virtual Trader Area</asset>
   <asset>Zabween</asset>
  </assets>
  <jumps>
   <jump target="Tau Prime">
    <autopos/>
    <hide>0.000000</hide>
   </jump>
  </jumps>
 </ssys>
 <ssys name="Draygar">
  <general>
   <radius>28000.000000</radius>
   <stars>500</stars>
   <asteroids>0</asteroids>
   <interference>0.000000</interference>
   <nebula volatility="0.000000">0.000000</nebula>
  </general>
  <pos>
   <x>201.000000</x>
   <y>-166.000000</y>
  </pos>
  <assets>
   <asset>Anecu</asset>
   <asset>Draygar III</asset>
   <asset>Durumdra</asset>
   <asset>Hikatalat</asset>
   <asset>INSS-3</asset>
   <asset>Varona</asset>
   <asset>Virtual Civilian Standard</asset>
   <asset>Virtual Trader Area</asset>
  </assets>
  <jumps>
   <jump target="Tau Prime">
    <autopos/>
    <hide>0.000000</hide>
   </jump>
  </jumps>
 </ssys>
 <ssys name="Dune">
  <general>
   <radius>14000.000000</radius>
   <stars>300</stars>
   <asteroids>0</asteroids>
   <interference>0.000000</interference>
   <nebula volatility="0.000000">0.000000</nebula>
  </general>
  <pos>
   <x>129.000000</x>
   <y>94.000000</y>
  </pos>
  <assets>
   <asset>Arrakis</asset>
   <asset>Nixa</asset>
   <asset>Vert</asset>
   <asset>Virtual Civilian Standard</asset>
   <asset>Virtual Trader Local</asset>
  </assets>
  <jumps>
   <jump target="Eridani">
    <autopos/>
    <hide>0.000000</hide>
   </jump>
   <jump target="Gamel">
    <autopos/>
    <hide>0.000000</hide>
   </jump>
   <jump target="Halo">
    <pos x="3965.097264" y="15285.574336"/>
    <hide>0.000000</hide>
   </jump>
  </jumps>
 </ssys>
 <ssys name="Dust">
  <general>
   <radius>24500.000000</radius>
   <stars>400</stars>
   <asteroids>0</asteroids>
   <interference>0.000000</interference>
   <nebula volatility="0.000000">0.000000</nebula>
  </general>
  <pos>
   <x>63.455512</x>
   <y>423.765998</y>
  </pos>
  <assets>
   <asset>Dust</asset>
  </assets>
  <jumps>
   <jump target="Dendria">
    <autopos/>
    <hide>0.000000</hide>
   </jump>
   <jump target="Forlat">
    <autopos/>
    <hide>0.000000</hide>
   </jump>
  </jumps>
 </ssys>
 <ssys name="Dvaer">
  <general>
   <radius>35000.000000</radius>
   <stars>400</stars>
   <asteroids>0</asteroids>
   <interference>0.000000</interference>
   <nebula volatility="0.000000">0.000000</nebula>
  </general>
  <pos>
   <x>162.000000</x>
   <y>-614.000000</y>
  </pos>
  <assets>
   <asset>Dvaer II</asset>
   <asset>Dvaer III</asset>
   <asset>Dvaer IIIa</asset>
   <asset>Dvaer IV</asset>
   <asset>Dvaer Prime</asset>
   <asset>Dvaered High Command</asset>
   <asset>Eist Shipyard</asset>
   <asset>Laarss</asset>
   <asset>Virtual Civilian Standard</asset>
   <asset>Virtual Civilian Standard</asset>
   <asset>Virtual Civilian Standard</asset>
   <asset>Virtual Trader Area</asset>
  </assets>
  <jumps>
   <jump target="Beeklo">
    <autopos/>
    <hide>0.000000</hide>
   </jump>
   <jump target="Gremlin">
    <autopos/>
    <hide>0.000000</hide>
   </jump>
   <jump target="Radix">
    <autopos/>
    <hide>0.000000</hide>
   </jump>
   <jump target="Urbanus">
    <autopos/>
    <hide>0.000000</hide>
   </jump>
  </jumps>
 </ssys>
 <ssys name="Eiderdown">
  <general>
   <radius>17500.000000</radius>
   <stars>400</stars>
   <asteroids>0</asteroids>
   <interference>0.000000</interference>
   <nebula volatility="0.000000">0.000000</nebula>
  </general>
  <pos>
   <x>835.000000</x>
   <y>-591.000000</y>
  </pos>
  <assets>
   <asset>Adrian</asset>
   <asset>Eiderdown I</asset>
   <asset>Eiderdown III</asset>
   <asset>Ember</asset>
   <asset>Forge</asset>
   <asset>Virtual Civilian Standard</asset>
   <asset>Virtual Trader Area</asset>
  </assets>
  <jumps>
   <jump target="Churchill">
    <pos x="-12712.101440" y="-29431.191500"/>
    <hide>0.000000</hide>
   </jump>
   <jump target="Esker">
    <autopos/>
    <hide>0.000000</hide>
   </jump>
   <jump target="Gilligan's Tomb">
    <autopos/>
    <hide>0.000000</hide>
   </jump>
   <jump target="Herakin">
    <pos x="25532.127636" y="-19674.201177"/>
    <hide>0.000000</hide>
   </jump>
  </jumps>
 </ssys>
 <ssys name="Elixir">
  <general>
   <radius>15750.000000</radius>
   <stars>120</stars>
   <asteroids>0</asteroids>
   <interference>100.000000</interference>
   <nebula volatility="0.000000">0.000000</nebula>
  </general>
  <pos>
   <x>145.248810</x>
   <y>251.809064</y>
  </pos>
  <assets/>
  <jumps>
   <jump target="Bastion">
    <autopos/>
    <hide>0.000000</hide>
   </jump>
   <jump target="Titus">
    <autopos/>
    <hide>0.000000</hide>
   </jump>
  </jumps>
 </ssys>
 <ssys name="Elza">
  <general>
   <radius>15000.000000</radius>
   <stars>400</stars>
   <asteroids>0</asteroids>
   <interference>0.000000</interference>
   <nebula volatility="0.000000">0.000000</nebula>
  </general>
  <pos>
   <x>85.000000</x>
   <y>548.000000</y>
  </pos>
  <assets>
   <asset>Elza I</asset>
   <asset>Elza III</asset>
   <asset>Elza Ia</asset>
   <asset>Oring</asset>
   <asset>Virtual Civilian Standard</asset>
  </assets>
  <jumps>
   <jump target="Moordra">
    <autopos/>
    <hide>0.000000</hide>
   </jump>
   <jump target="Sergio Vix">
    <autopos/>
    <hide>0.000000</hide>
   </jump>
  </jumps>
 </ssys>
 <ssys name="Eneguoz">
  <general>
   <radius>14000.000000</radius>
   <stars>400</stars>
   <asteroids>0</asteroids>
   <interference>0.000000</interference>
   <nebula volatility="0.000000">0.000000</nebula>
  </general>
  <pos>
   <x>-117.000000</x>
   <y>-431.000000</y>
  </pos>
  <assets>
   <asset>Eneguoz II</asset>
   <asset>Oma</asset>
   <asset>Opa</asset>
   <asset>Shiarta</asset>
   <asset>Virtual Trader Area</asset>
  </assets>
  <jumps>
   <jump target="Hakoi">
    <pos x="-4704.459146" y="-14095.943141"/>
    <hide>0.000000</hide>
   </jump>
   <jump target="Qex">
    <pos x="-8255.553797" y="11609.116198"/>
    <hide>0.000000</hide>
   </jump>
   <jump target="Zied">
    <autopos/>
    <exitonly/>
    <hide>0.700000</hide>
   </jump>
  </jumps>
 </ssys>
 <ssys name="Eridani">
  <general>
   <radius>17500.000000</radius>
   <stars>500</stars>
   <asteroids>0</asteroids>
   <interference>50.000000</interference>
   <nebula volatility="0.000000">0.000000</nebula>
  </general>
  <pos>
   <x>131.000000</x>
   <y>40.000000</y>
  </pos>
  <assets>
   <asset>Eridani II</asset>
   <asset>Eridani III</asset>
   <asset>Selphod</asset>
   <asset>The Crucible</asset>
   <asset>Virtual Civilian Standard</asset>
   <asset>Virtual Trader Area</asset>
  </assets>
  <jumps>
   <jump target="Alteris">
    <autopos/>
    <hide>0.000000</hide>
   </jump>
   <jump target="Dune">
    <autopos/>
    <hide>0.000000</hide>
   </jump>
  </jumps>
 </ssys>
 <ssys name="Esker">
  <general>
   <radius>22750.000000</radius>
   <stars>400</stars>
   <asteroids>0</asteroids>
   <interference>0.000000</interference>
   <nebula volatility="0.000000">0.000000</nebula>
  </general>
  <pos>
   <x>764.000000</x>
   <y>-558.000000</y>
  </pos>
  <assets>
   <asset>Esker I</asset>
   <asset>Esker II</asset>
   <asset>Esker IV</asset>
   <asset>Fyruse Station</asset>
   <asset>Madria</asset>
   <asset>Suoer</asset>
   <asset>Virtual Civilian Standard</asset>
   <asset>Virtual Frontier Unpresence</asset>
   <asset>Virtual Trader Area</asset>
  </assets>
  <jumps>
   <jump target="Eiderdown">
    <pos x="23295.488541" y="-26098.818616"/>
    <hide>0.000000</hide>
   </jump>
   <jump target="Modus Manis">
    <autopos/>
    <hide>0.000000</hide>
   </jump>
   <jump target="Nougat">
    <autopos/>
    <hide>0.000000</hide>
   </jump>
  </jumps>
 </ssys>
 <ssys name="Eye of Night">
  <general>
   <radius>24500.000000</radius>
   <stars>400</stars>
   <asteroids>0</asteroids>
   <interference>0.000000</interference>
   <nebula volatility="0.000000">0.000000</nebula>
  </general>
  <pos>
   <x>335.000000</x>
   <y>-732.000000</y>
  </pos>
  <assets>
   <asset>Eye of Night I</asset>
   <asset>Eye of Night II</asset>
   <asset>Eye of Night III</asset>
   <asset>Inios Station</asset>
   <asset>Traal</asset>
   <asset>Virtual Civilian Standard</asset>
   <asset>Virtual Trader Area</asset>
  </assets>
  <jumps>
   <jump target="Fidelis">
    <autopos/>
    <hide>0.000000</hide>
   </jump>
   <jump target="Lapis">
    <autopos/>
    <hide>0.000000</hide>
   </jump>
   <jump target="Ruttwi">
    <autopos/>
    <hide>0.000000</hide>
   </jump>
  </jumps>
 </ssys>
 <ssys name="Father's Pride">
  <general>
   <radius>17500.000000</radius>
   <stars>400</stars>
   <asteroids>0</asteroids>
   <interference>0.000000</interference>
   <nebula volatility="0.000000">0.000000</nebula>
  </general>
  <pos>
   <x>305.666667</x>
   <y>457.066667</y>
  </pos>
  <assets>
   <asset>Father's Pride I</asset>
   <asset>Father's Pride II</asset>
   <asset>Father's Pride III</asset>
   <asset>Flach</asset>
   <asset>Hartwell Station</asset>
   <asset>Rudderfern</asset>
   <asset>Virtual Civilian Standard</asset>
   <asset>Virtual Civilian Standard</asset>
   <asset>Virtual Pirate Small</asset>
  </assets>
  <jumps>
   <jump target="Gewirn">
    <autopos/>
    <hide>0.000000</hide>
   </jump>
   <jump target="Hatter">
    <autopos/>
    <hide>0.000000</hide>
   </jump>
   <jump target="Shikima">
    <pos x="-20143.133265" y="-21795.269630"/>
    <hide>0.000000</hide>
   </jump>
  </jumps>
 </ssys>
 <ssys name="Feye">
  <general>
   <radius>26000.000000</radius>
   <stars>400</stars>
   <asteroids>0</asteroids>
   <interference>0.000000</interference>
   <nebula volatility="0.000000">0.000000</nebula>
  </general>
  <pos>
   <x>221.000000</x>
   <y>689.000000</y>
  </pos>
  <assets>
   <asset>Feye I</asset>
   <asset>Feye IV</asset>
   <asset>Kataka</asset>
   <asset>Memory of Sorom</asset>
   <asset>Neurri</asset>
   <asset>Virtual Civilian Standard</asset>
   <asset>Virtual Civilian Standard</asset>
   <asset>Virtual Civilian Standard</asset>
   <asset>Virtual Civilian Standard</asset>
  </assets>
  <jumps>
   <jump target="Cerberus">
    <autopos/>
    <hide>0.000000</hide>
   </jump>
  </jumps>
 </ssys>
 <ssys name="Fidelis">
  <general>
   <radius>21000.000000</radius>
   <stars>400</stars>
   <asteroids>0</asteroids>
   <interference>0.000000</interference>
   <nebula volatility="0.000000">0.000000</nebula>
  </general>
  <pos>
   <x>252.000000</x>
   <y>-748.000000</y>
  </pos>
  <assets>
   <asset>Fidelis III</asset>
   <asset>Fidelis IV</asset>
   <asset>Mannannan</asset>
   <asset>Petaat</asset>
   <asset>Virtual Civilian Standard</asset>
   <asset>Virtual Dvaered Small</asset>
   <asset>Virtual Trader Area</asset>
  </assets>
  <jumps>
   <jump target="Eye of Night">
    <autopos/>
    <hide>0.000000</hide>
   </jump>
   <jump target="Radix">
    <autopos/>
    <hide>0.000000</hide>
   </jump>
  </jumps>
 </ssys>
 <ssys name="Forlat">
  <general>
   <radius>10000.000000</radius>
   <stars>400</stars>
   <asteroids>0</asteroids>
   <interference>0.000000</interference>
   <nebula volatility="0.000000">0.000000</nebula>
  </general>
  <pos>
   <x>3.293802</x>
   <y>371.581129</y>
  </pos>
  <assets/>
  <jumps>
   <jump target="Dust">
    <autopos/>
    <hide>0.000000</hide>
   </jump>
   <jump target="Muran">
    <autopos/>
    <hide>0.000000</hide>
   </jump>
   <jump target="Tandar">
    <autopos/>
    <hide>0.000000</hide>
   </jump>
  </jumps>
 </ssys>
 <ssys name="Fortitude">
  <general>
   <radius>22750.000000</radius>
   <stars>300</stars>
   <asteroids>0</asteroids>
   <interference>0.000000</interference>
   <nebula volatility="0.000000">0.000000</nebula>
  </general>
  <pos>
   <x>-126.680556</x>
   <y>-1.645062</y>
  </pos>
  <assets>
   <asset>Fortitude I</asset>
   <asset>Fortitude II</asset>
   <asset>Fortitude III</asset>
   <asset>Omega Station</asset>
  </assets>
  <jumps>
   <jump target="Acheron">
    <autopos/>
    <hide>0.000000</hide>
   </jump>
   <jump target="Hades">
    <autopos/>
    <hide>0.000000</hide>
   </jump>
   <jump target="Pontus">
    <autopos/>
    <hide>0.000000</hide>
   </jump>
  </jumps>
 </ssys>
 <ssys name="Fried">
  <general>
   <radius>17500.000000</radius>
   <stars>400</stars>
   <asteroids>0</asteroids>
   <interference>0.000000</interference>
   <nebula volatility="0.000000">0.000000</nebula>
  </general>
  <pos>
   <x>-280.000000</x>
   <y>-783.000000</y>
  </pos>
  <assets>
   <asset>Claudius Mehan</asset>
   <asset>Fried I</asset>
   <asset>Fried II</asset>
   <asset>Fried III</asset>
   <asset>Fried IIIa</asset>
   <asset>Fried Ia</asset>
  </assets>
  <jumps>
   <jump target="Limbo">
    <autopos/>
    <hide>0.000000</hide>
   </jump>
  </jumps>
 </ssys>
 <ssys name="Fury">
  <general>
   <radius>17500.000000</radius>
   <stars>140</stars>
   <asteroids>0</asteroids>
   <interference>50.000000</interference>
   <nebula volatility="0.000000">0.000000</nebula>
  </general>
  <pos>
   <x>94.481300</x>
   <y>231.146136</y>
  </pos>
  <assets>
   <asset>Fury I</asset>
  </assets>
  <jumps>
   <jump target="Bastion">
    <autopos/>
    <hide>0.000000</hide>
   </jump>
  </jumps>
 </ssys>
 <ssys name="Gamel">
  <general>
   <radius>14000.000000</radius>
   <stars>200</stars>
   <asteroids>0</asteroids>
   <interference>0.000000</interference>
   <nebula volatility="0.000000">0.000000</nebula>
  </general>
  <pos>
   <x>81.000000</x>
   <y>134.000000</y>
  </pos>
  <assets/>
  <jumps>
   <jump target="Bastion">
    <autopos/>
    <hide>0.000000</hide>
   </jump>
   <jump target="Coriolis">
    <autopos/>
    <hide>0.000000</hide>
   </jump>
   <jump target="Dune">
    <autopos/>
    <hide>0.000000</hide>
   </jump>
   <jump target="Haven">
    <autopos/>
    <hide>0.000000</hide>
   </jump>
  </jumps>
 </ssys>
 <ssys name="Gamma Polaris">
  <general>
   <radius>30000.000000</radius>
   <stars>500</stars>
   <asteroids>0</asteroids>
   <interference>0.000000</interference>
   <nebula volatility="0.000000">0.000000</nebula>
  </general>
  <pos>
   <x>-172.000000</x>
   <y>-296.000000</y>
  </pos>
  <assets>
   <asset>Emperor's Fist</asset>
   <asset>Halir</asset>
   <asset>New Deimos</asset>
   <asset>New Mars</asset>
   <asset>New Phobos</asset>
   <asset>New Pluto</asset>
   <asset>Polaris Prime</asset>
   <asset>Virtual Civilian Standard</asset>
   <asset>Virtual Civilian Standard</asset>
   <asset>Virtual Trader Area</asset>
   <asset>Vuere</asset>
  </assets>
  <jumps>
   <jump target="Apez">
    <autopos/>
    <hide>0.000000</hide>
   </jump>
   <jump target="Koralis">
    <autopos/>
    <hide>0.000000</hide>
   </jump>
   <jump target="Qex">
    <autopos/>
    <hide>0.000000</hide>
   </jump>
   <jump target="Shakar">
    <autopos/>
    <hide>0.000000</hide>
   </jump>
   <jump target="Sirou">
    <autopos/>
    <hide>0.000000</hide>
   </jump>
  </jumps>
 </ssys>
 <ssys name="Gammacron">
  <general>
   <radius>16800.000000</radius>
   <stars>400</stars>
   <asteroids>0</asteroids>
   <interference>0.000000</interference>
   <nebula volatility="0.000000">0.000000</nebula>
  </general>
  <pos>
   <x>-166.000000</x>
   <y>-699.000000</y>
  </pos>
  <assets>
   <asset>Gammacron IV</asset>
   <asset>Gammacron V</asset>
   <asset>Gammacron Va</asset>
   <asset>Gammacron Vb</asset>
   <asset>Pund</asset>
  </assets>
  <jumps>
   <jump target="Limbo">
    <autopos/>
    <hide>0.000000</hide>
   </jump>
   <jump target="Volus">
    <pos x="30408.276058" y="-15860.552323"/>
    <hide>0.000000</hide>
   </jump>
   <jump target="Zied">
<<<<<<< HEAD
=======
    <autopos/>
>>>>>>> 24599381
    <exitonly/>
    <hide>0.700000</hide>
   </jump>
  </jumps>
 </ssys>
 <ssys name="Gewirn">
  <general>
   <radius>14000.000000</radius>
   <stars>400</stars>
   <asteroids>0</asteroids>
   <interference>0.000000</interference>
   <nebula volatility="0.000000">0.000000</nebula>
  </general>
  <pos>
   <x>349.666667</x>
   <y>505.066667</y>
  </pos>
  <assets/>
  <jumps>
   <jump target="Father's Pride">
    <autopos/>
    <hide>0.000000</hide>
   </jump>
   <jump target="Point Zero">
    <autopos/>
    <hide>0.000000</hide>
   </jump>
  </jumps>
 </ssys>
 <ssys name="Gilligan's Light">
  <general>
   <radius>24500.000000</radius>
   <stars>400</stars>
   <asteroids>0</asteroids>
   <interference>0.000000</interference>
   <nebula volatility="0.000000">0.000000</nebula>
  </general>
  <pos>
   <x>523.000000</x>
   <y>-326.000000</y>
  </pos>
  <assets>
   <asset>Dawn</asset>
   <asset>Dusk</asset>
   <asset>Gilligan's Light III</asset>
   <asset>The Frontier Council</asset>
   <asset>Virtual Civilian Standard</asset>
   <asset>Virtual Civilian Standard</asset>
   <asset>Virtual FLF Small</asset>
  </assets>
  <jumps>
   <jump target="Theras">
    <autopos/>
    <hide>0.000000</hide>
   </jump>
  </jumps>
 </ssys>
 <ssys name="Gilligan's Memory">
  <general>
   <radius>28000.000000</radius>
   <stars>400</stars>
   <asteroids>0</asteroids>
   <interference>0.000000</interference>
   <nebula volatility="0.000000">0.000000</nebula>
  </general>
  <pos>
   <x>788.666667</x>
   <y>-782.211756</y>
  </pos>
  <assets>
   <asset>Gilligan's Memory</asset>
   <asset>Virtual Civilian Standard</asset>
   <asset>Virtual Trader Area</asset>
   <asset>Zero-Eleven</asset>
   <asset>Zero-Five</asset>
   <asset>Zero-One</asset>
  </assets>
  <jumps>
   <jump target="Tarmak">
    <autopos/>
    <hide>0.000000</hide>
   </jump>
  </jumps>
 </ssys>
 <ssys name="Gilligan's Tomb">
  <general>
   <radius>17500.000000</radius>
   <stars>400</stars>
   <asteroids>0</asteroids>
   <interference>0.000000</interference>
   <nebula volatility="0.000000">0.000000</nebula>
  </general>
  <pos>
   <x>918.000000</x>
   <y>-573.000000</y>
  </pos>
  <assets>
   <asset>Gilligan's Tomb</asset>
  </assets>
  <jumps>
   <jump target="Adraia">
    <autopos/>
    <hide>0.000000</hide>
   </jump>
   <jump target="Eiderdown">
    <autopos/>
    <hide>0.000000</hide>
   </jump>
  </jumps>
 </ssys>
 <ssys name="Ginger">
  <general>
   <radius>25200.000000</radius>
   <stars>500</stars>
   <asteroids>0</asteroids>
   <interference>0.000000</interference>
   <nebula volatility="0.000000">0.000000</nebula>
  </general>
  <pos>
   <x>241.018776</x>
   <y>-510.626286</y>
  </pos>
  <assets>
   <asset>Buritt</asset>
   <asset>Ginger II</asset>
   <asset>Ginger III</asset>
   <asset>Ullnorn</asset>
   <asset>Virtual Civilian Standard</asset>
   <asset>Virtual Trader Area</asset>
  </assets>
  <jumps>
   <jump target="Verex">
    <autopos/>
    <hide>0.000000</hide>
   </jump>
  </jumps>
 </ssys>
 <ssys name="Goddard">
  <general>
   <radius>21000.000000</radius>
   <stars>500</stars>
   <asteroids>0</asteroids>
   <interference>0.000000</interference>
   <nebula volatility="0.000000">0.000000</nebula>
  </general>
  <pos>
   <x>39.000000</x>
   <y>-183.000000</y>
  </pos>
  <assets>
   <asset>Geron</asset>
   <asset>Goddard III</asset>
   <asset>Goddard IV</asset>
   <asset>Imk</asset>
   <asset>Manuel Station</asset>
   <asset>Virtual Civilian Standard</asset>
   <asset>Virtual Trader Area</asset>
   <asset>Virtual Trader Local</asset>
   <asset>Zhiru</asset>
  </assets>
  <jumps>
   <jump target="Arcturus">
    <autopos/>
    <hide>0.000000</hide>
   </jump>
   <jump target="Delta Pavonis">
    <pos x="-17204.057496" y="16139.359158"/>
    <hide>0.000000</hide>
   </jump>
   <jump target="Ogat">
    <autopos/>
    <hide>0.000000</hide>
   </jump>
  </jumps>
 </ssys>
 <ssys name="Gremlin">
  <general>
   <radius>14000.000000</radius>
   <stars>400</stars>
   <asteroids>0</asteroids>
   <interference>0.000000</interference>
   <nebula volatility="0.000000">0.000000</nebula>
  </general>
  <pos>
   <x>56.000000</x>
   <y>-646.000000</y>
  </pos>
  <assets>
   <asset>Virtual Civilian Standard</asset>
  </assets>
  <jumps>
   <jump target="Daravon">
    <autopos/>
    <hide>0.000000</hide>
   </jump>
   <jump target="Dvaer">
    <autopos/>
    <hide>0.000000</hide>
   </jump>
  </jumps>
 </ssys>
 <ssys name="Gyrios">
  <general>
   <radius>21250.000000</radius>
   <stars>400</stars>
   <asteroids>0</asteroids>
   <interference>0.000000</interference>
   <nebula volatility="0.000000">0.000000</nebula>
  </general>
  <pos>
   <x>799.000000</x>
   <y>-417.000000</y>
  </pos>
  <assets>
   <asset>Gyrios II</asset>
   <asset>Gyrios IV</asset>
   <asset>Gyrios V</asset>
   <asset>Jaegnhild</asset>
   <asset>Lapra</asset>
   <asset>Uuries</asset>
   <asset>Virtual Civilian Standard</asset>
   <asset>Virtual Civilian Standard</asset>
   <asset>Virtual Trader Local</asset>
  </assets>
  <jumps>
   <jump target="Karman">
    <autopos/>
    <hide>0.000000</hide>
   </jump>
  </jumps>
 </ssys>
 <ssys name="Hades">
  <general>
   <radius>21000.000000</radius>
   <stars>200</stars>
   <asteroids>0</asteroids>
   <interference>0.000000</interference>
   <nebula volatility="0.000000">0.000000</nebula>
  </general>
  <pos>
   <x>-179.609568</x>
   <y>40.532407</y>
  </pos>
  <assets/>
  <jumps>
   <jump target="C-43">
    <autopos/>
    <hide>0.000000</hide>
   </jump>
   <jump target="C-59">
    <autopos/>
    <hide>0.000000</hide>
   </jump>
   <jump target="Fortitude">
    <autopos/>
    <hide>0.000000</hide>
   </jump>
  </jumps>
 </ssys>
 <ssys name="Hadosh">
  <general>
   <radius>30000.000000</radius>
   <stars>400</stars>
   <asteroids>0</asteroids>
   <interference>0.000000</interference>
   <nebula volatility="0.000000">0.000000</nebula>
  </general>
  <pos>
   <x>-35.000000</x>
   <y>685.000000</y>
  </pos>
  <assets>
   <asset>Daahrax</asset>
   <asset>Hadosh II</asset>
   <asset>Hadosh III</asset>
   <asset>Hadosh IV</asset>
   <asset>Hadosh Ia</asset>
   <asset>Scorpion Station</asset>
   <asset>Soromid Wards Gamma</asset>
   <asset>Virtual Civilian Standard</asset>
   <asset>Virtual Civilian Standard</asset>
  </assets>
  <jumps>
   <jump target="Symm">
    <autopos/>
    <hide>0.000000</hide>
   </jump>
  </jumps>
 </ssys>
 <ssys name="Haered">
  <general>
   <radius>21000.000000</radius>
   <stars>400</stars>
   <asteroids>0</asteroids>
   <interference>800.000000</interference>
   <nebula volatility="400.000000">800.000000</nebula>
  </general>
  <pos>
   <x>683.000000</x>
   <y>296.000000</y>
  </pos>
  <assets/>
  <jumps>
   <jump target="Protera">
    <autopos/>
    <hide>0.000000</hide>
   </jump>
   <jump target="Sol">
    <autopos/>
    <hide>0.000000</hide>
   </jump>
  </jumps>
 </ssys>
 <ssys name="Hakoi">
  <general>
   <radius>28000.000000</radius>
   <stars>500</stars>
   <asteroids>0</asteroids>
   <interference>0.000000</interference>
   <nebula volatility="0.000000">0.000000</nebula>
  </general>
  <pos>
   <x>-150.000000</x>
   <y>-465.000000</y>
  </pos>
  <assets>
   <asset>Em 1</asset>
   <asset>Em 2</asset>
   <asset>Em 4</asset>
   <asset>Em 5</asset>
   <asset>INSS-1</asset>
  </assets>
  <jumps>
   <jump target="Eneguoz">
    <autopos/>
    <hide>0.000000</hide>
   </jump>
  </jumps>
 </ssys>
 <ssys name="Haleb">
  <general>
   <radius>21700.000000</radius>
   <stars>400</stars>
   <asteroids>0</asteroids>
   <interference>0.000000</interference>
   <nebula volatility="0.000000">0.000000</nebula>
  </general>
  <pos>
   <x>512.000000</x>
   <y>-396.000000</y>
  </pos>
  <assets>
   <asset>Haleb IV</asset>
   <asset>Jorlan</asset>
   <asset>Raglan Outpost</asset>
   <asset>Virtual Civilian Standard</asset>
   <asset>Virtual FLF Small</asset>
  </assets>
  <jumps>
   <jump target="Slaccid">
    <autopos/>
    <hide>0.000000</hide>
   </jump>
   <jump target="Theras">
    <autopos/>
    <hide>0.000000</hide>
   </jump>
   <jump target="Triap">
    <autopos/>
    <hide>0.000000</hide>
   </jump>
  </jumps>
 </ssys>
 <ssys name="Halo">
  <general>
   <radius>17500.000000</radius>
   <stars>100</stars>
   <asteroids>0</asteroids>
   <interference>0.000000</interference>
   <nebula volatility="0.000000">0.000000</nebula>
  </general>
  <pos>
   <x>181.518949</x>
   <y>146.341840</y>
  </pos>
  <assets/>
  <jumps>
   <jump target="Dune">
    <autopos/>
    <hide>0.000000</hide>
   </jump>
   <jump target="Pilatis">
    <autopos/>
    <hide>0.000000</hide>
   </jump>
  </jumps>
 </ssys>
 <ssys name="Hatter">
  <general>
   <radius>15400.000000</radius>
   <stars>400</stars>
   <asteroids>0</asteroids>
   <interference>0.000000</interference>
   <nebula volatility="0.000000">0.000000</nebula>
  </general>
  <pos>
   <x>238.666667</x>
   <y>528.066667</y>
  </pos>
  <assets>
   <asset>Facett Outpost</asset>
   <asset>Gaula</asset>
   <asset>Gaula Foods</asset>
   <asset>Hatter I</asset>
   <asset>Hatter II</asset>
   <asset>Virtual Civilian Standard</asset>
  </assets>
  <jumps>
   <jump target="Father's Pride">
    <pos x="12476.717946" y="-12440.153048"/>
    <hide>0.000000</hide>
   </jump>
   <jump target="Khaas">
    <autopos/>
    <hide>0.000000</hide>
   </jump>
   <jump target="Mizar">
    <autopos/>
    <hide>0.000000</hide>
   </jump>
   <jump target="Sergio Vix">
    <autopos/>
    <hide>0.000000</hide>
   </jump>
  </jumps>
 </ssys>
 <ssys name="Haven">
  <general>
   <radius>14000.000000</radius>
   <stars>300</stars>
   <asteroids>0</asteroids>
   <interference>300.000000</interference>
   <nebula volatility="0.000000">200.000000</nebula>
  </general>
  <pos>
   <x>40.300080</x>
   <y>211.372260</y>
  </pos>
  <assets>
   <asset>Haven</asset>
  </assets>
  <jumps>
   <jump target="Daled">
    <autopos/>
    <hide>0.000000</hide>
   </jump>
   <jump target="Gamel">
    <autopos/>
    <hide>0.000000</hide>
   </jump>
  </jumps>
 </ssys>
 <ssys name="Hekaras">
  <general>
   <radius>24500.000000</radius>
   <stars>500</stars>
   <asteroids>0</asteroids>
   <interference>0.000000</interference>
   <nebula volatility="0.000000">0.000000</nebula>
  </general>
  <pos>
   <x>-28.000000</x>
   <y>-373.000000</y>
  </pos>
  <assets>
   <asset>Hekaras III</asset>
   <asset>Hekaras IV</asset>
   <asset>Hurada</asset>
   <asset>Three and a half Kings</asset>
   <asset>Vino</asset>
   <asset>Virtual Civilian Standard</asset>
   <asset>Virtual Trader Area</asset>
  </assets>
  <jumps>
   <jump target="Apez">
    <pos x="-26069.057388" y="26604.261598"/>
    <hide>0.000000</hide>
   </jump>
  </jumps>
 </ssys>
 <ssys name="Herakin">
  <general>
   <radius>20000.000000</radius>
   <stars>400</stars>
   <asteroids>0</asteroids>
   <interference>0.000000</interference>
   <nebula volatility="0.000000">0.000000</nebula>
  </general>
  <pos>
   <x>836.000000</x>
   <y>-513.000000</y>
  </pos>
  <assets/>
  <jumps>
   <jump target="Anrique">
    <autopos/>
    <hide>0.000000</hide>
   </jump>
   <jump target="Eiderdown">
    <autopos/>
    <hide>0.000000</hide>
   </jump>
   <jump target="Suna">
    <autopos/>
    <hide>0.000000</hide>
   </jump>
  </jumps>
 </ssys>
 <ssys name="Humdrum">
  <general>
   <radius>21000.000000</radius>
   <stars>400</stars>
   <asteroids>0</asteroids>
   <interference>0.000000</interference>
   <nebula volatility="0.000000">0.000000</nebula>
  </general>
  <pos>
   <x>616.000000</x>
   <y>-702.000000</y>
  </pos>
  <assets>
   <asset>Humdrum I</asset>
   <asset>Humdrum II</asset>
   <asset>Humdrum III</asset>
  </assets>
  <jumps>
   <jump target="An'ku">
    <autopos/>
    <hide>0.000000</hide>
   </jump>
   <jump target="Anarbalis">
    <autopos/>
    <hide>0.000000</hide>
   </jump>
   <jump target="Modus Manis">
    <autopos/>
    <hide>0.000000</hide>
   </jump>
  </jumps>
 </ssys>
 <ssys name="Ingot">
  <general>
   <radius>21000.000000</radius>
   <stars>500</stars>
   <asteroids>0</asteroids>
   <interference>50.000000</interference>
   <nebula volatility="0.000000">0.000000</nebula>
  </general>
  <pos>
   <x>372.605613</x>
   <y>-211.000000</y>
  </pos>
  <assets>
   <asset>Ingot I</asset>
   <asset>Ulios</asset>
   <asset>Virtual Dvaered Unpresence</asset>
   <asset>Virtual Pirate Unpresence</asset>
  </assets>
  <jumps>
   <jump target="Toaxis">
    <autopos/>
    <hide>0.000000</hide>
   </jump>
  </jumps>
 </ssys>
 <ssys name="Iris">
  <general>
   <radius>14000.000000</radius>
   <stars>400</stars>
   <asteroids>0</asteroids>
   <interference>350.000000</interference>
   <nebula volatility="0.000000">400.000000</nebula>
  </general>
  <pos>
   <x>434.333333</x>
   <y>178.733333</y>
  </pos>
  <assets/>
  <jumps>
   <jump target="Basel">
    <autopos/>
    <hide>0.000000</hide>
   </jump>
   <jump target="Oriantis">
    <autopos/>
    <hide>0.000000</hide>
   </jump>
   <jump target="Percival">
    <autopos/>
    <hide>0.000000</hide>
   </jump>
  </jumps>
 </ssys>
 <ssys name="Iroquois">
  <general>
   <radius>6000.000000</radius>
   <stars>400</stars>
   <asteroids>0</asteroids>
   <interference>0.000000</interference>
   <nebula volatility="0.000000">0.000000</nebula>
  </general>
  <pos>
   <x>-425.666667</x>
   <y>-114.000000</y>
  </pos>
  <assets>
   <asset>Virtual Trader Local</asset>
  </assets>
  <jumps>
   <jump target="Cherokee">
    <autopos/>
    <hide>0.000000</hide>
   </jump>
   <jump target="Mohawk">
    <autopos/>
    <hide>0.000000</hide>
   </jump>
   <jump target="Navajo">
    <autopos/>
    <hide>0.000000</hide>
   </jump>
  </jumps>
 </ssys>
 <ssys name="Jervis">
  <general>
   <radius>13000.000000</radius>
   <stars>400</stars>
   <asteroids>0</asteroids>
   <interference>0.000000</interference>
   <nebula volatility="0.000000">0.000000</nebula>
  </general>
  <pos>
   <x>80.000000</x>
   <y>676.000000</y>
  </pos>
  <assets/>
  <jumps>
   <jump target="Cerberus">
    <autopos/>
    <hide>0.000000</hide>
   </jump>
   <jump target="Symm">
    <autopos/>
    <hide>0.000000</hide>
   </jump>
  </jumps>
 </ssys>
 <ssys name="Karman">
  <general>
   <radius>22750.000000</radius>
   <stars>400</stars>
   <asteroids>0</asteroids>
   <interference>0.000000</interference>
   <nebula volatility="0.000000">0.000000</nebula>
  </general>
  <pos>
   <x>752.000000</x>
   <y>-478.000000</y>
  </pos>
  <assets>
   <asset>Atalanta</asset>
   <asset>Karman I</asset>
   <asset>Karman II</asset>
   <asset>Virtual Civilian Standard</asset>
   <asset>Virtual Sirius Unpresence</asset>
   <asset>Virtual Trader Area</asset>
  </assets>
  <jumps>
   <jump target="Chraan">
    <autopos/>
    <hide>0.000000</hide>
   </jump>
   <jump target="Gyrios">
    <pos x="20450.192730" y="22311.207588"/>
    <hide>0.000000</hide>
   </jump>
   <jump target="Nougat">
    <autopos/>
    <hide>0.000000</hide>
   </jump>
  </jumps>
 </ssys>
 <ssys name="Kelvos">
  <general>
   <radius>10000.000000</radius>
   <stars>400</stars>
   <asteroids>0</asteroids>
   <interference>0.000000</interference>
   <nebula volatility="0.000000">0.000000</nebula>
  </general>
  <pos>
   <x>-121.708317</x>
   <y>269.986666</y>
  </pos>
  <assets/>
  <jumps>
   <jump target="Tandar">
    <autopos/>
    <hide>0.000000</hide>
   </jump>
   <jump target="Valt">
    <autopos/>
    <hide>0.000000</hide>
   </jump>
  </jumps>
 </ssys>
 <ssys name="Khaas">
  <general>
   <radius>10500.000000</radius>
   <stars>400</stars>
   <asteroids>0</asteroids>
   <interference>0.000000</interference>
   <nebula volatility="0.000000">0.000000</nebula>
  </general>
  <pos>
   <x>223.666667</x>
   <y>463.066667</y>
  </pos>
  <assets/>
  <jumps>
   <jump target="Diadem">
    <autopos/>
    <hide>0.000000</hide>
   </jump>
   <jump target="Hatter">
    <autopos/>
    <hide>0.000000</hide>
   </jump>
  </jumps>
 </ssys>
 <ssys name="Klantar">
  <general>
   <radius>18900.000000</radius>
   <stars>500</stars>
   <asteroids>0</asteroids>
   <interference>0.000000</interference>
   <nebula volatility="0.000000">0.000000</nebula>
  </general>
  <pos>
   <x>319.000000</x>
   <y>-422.000000</y>
  </pos>
  <assets>
   <asset>Donnar</asset>
   <asset>Klantar I</asset>
   <asset>Klantar III</asset>
   <asset>Nor</asset>
   <asset>Tuur</asset>
   <asset>Virtual Civilian Standard</asset>
   <asset>Virtual Pirate Small</asset>
   <asset>Virtual Trader Area</asset>
  </assets>
  <jumps>
   <jump target="Massia">
    <autopos/>
    <hide>0.000000</hide>
   </jump>
   <jump target="Tarsus">
    <autopos/>
    <hide>0.000000</hide>
   </jump>
  </jumps>
 </ssys>
 <ssys name="Koralis">
  <general>
   <radius>14000.000000</radius>
   <stars>500</stars>
   <asteroids>0</asteroids>
   <interference>0.000000</interference>
   <nebula volatility="0.000000">0.000000</nebula>
  </general>
  <pos>
   <x>-222.000000</x>
   <y>-330.000000</y>
  </pos>
  <assets>
   <asset>Aillis</asset>
   <asset>Fuzka</asset>
   <asset>Koralis IV</asset>
   <asset>Koralis VI</asset>
   <asset>Luxsor</asset>
   <asset>Paxsor</asset>
   <asset>Virtual Civilian Standard</asset>
   <asset>Virtual Trader Area</asset>
  </assets>
  <jumps>
   <jump target="Gamma Polaris">
    <autopos/>
    <hide>0.000000</hide>
   </jump>
   <jump target="Qex">
    <pos x="-8810.152489" y="-15443.708459"/>
    <hide>0.000000</hide>
   </jump>
  </jumps>
 </ssys>
 <ssys name="Kretogg">
  <general>
   <radius>17500.000000</radius>
   <stars>400</stars>
   <asteroids>0</asteroids>
   <interference>0.000000</interference>
   <nebula volatility="0.000000">0.000000</nebula>
  </general>
  <pos>
   <x>-36.000000</x>
   <y>-910.000000</y>
  </pos>
  <assets>
   <asset>Kretogg I</asset>
   <asset>Kretogg II</asset>
   <asset>Kretogg III</asset>
   <asset>Vorca</asset>
   <asset>Warden's End</asset>
  </assets>
  <jumps>
   <jump target="Unicorn">
    <autopos/>
    <hide>0.000000</hide>
   </jump>
  </jumps>
 </ssys>
 <ssys name="Ksher">
  <general>
   <radius>15400.000000</radius>
   <stars>400</stars>
   <asteroids>0</asteroids>
   <interference>0.000000</interference>
   <nebula volatility="0.000000">0.000000</nebula>
  </general>
  <pos>
   <x>148.000000</x>
   <y>-747.000000</y>
  </pos>
  <assets>
   <asset>Ksher I</asset>
   <asset>Ksher II</asset>
   <asset>Ksher III</asset>
  </assets>
  <jumps>
   <jump target="Sultan">
    <autopos/>
    <hide>0.000000</hide>
   </jump>
   <jump target="Urbanus">
    <autopos/>
    <hide>0.000000</hide>
   </jump>
  </jumps>
 </ssys>
 <ssys name="Lapis">
  <general>
   <radius>17500.000000</radius>
   <stars>400</stars>
   <asteroids>0</asteroids>
   <interference>0.000000</interference>
   <nebula volatility="0.000000">0.000000</nebula>
  </general>
  <pos>
   <x>428.000000</x>
   <y>-805.000000</y>
  </pos>
  <assets>
   <asset>Lapis I</asset>
   <asset>Lapis II</asset>
   <asset>Virtual Dvaered Unpresence</asset>
  </assets>
  <jumps>
   <jump target="Anarbalis">
    <autopos/>
    <hide>0.000000</hide>
   </jump>
   <jump target="Eye of Night">
    <autopos/>
    <hide>0.000000</hide>
   </jump>
   <jump target="Lazuli">
    <autopos/>
    <hide>0.000000</hide>
   </jump>
   <jump target="Niger">
    <autopos/>
    <hide>0.000000</hide>
   </jump>
  </jumps>
 </ssys>
 <ssys name="Lazuli">
  <general>
   <radius>21000.000000</radius>
   <stars>400</stars>
   <asteroids>0</asteroids>
   <interference>0.000000</interference>
   <nebula volatility="0.000000">0.000000</nebula>
  </general>
  <pos>
   <x>464.000000</x>
   <y>-871.000000</y>
  </pos>
  <assets>
   <asset>Chriik</asset>
   <asset>Lazuli I</asset>
   <asset>Lazuli III</asset>
   <asset>Lazuli Ia</asset>
   <asset>Virtual Civilian Standard</asset>
   <asset>Virtual Trader Area</asset>
  </assets>
  <jumps>
   <jump target="Lapis">
    <autopos/>
    <hide>0.000000</hide>
   </jump>
  </jumps>
 </ssys>
 <ssys name="Limbo">
  <general>
   <radius>17500.000000</radius>
   <stars>400</stars>
   <asteroids>0</asteroids>
   <interference>0.000000</interference>
   <nebula volatility="0.000000">0.000000</nebula>
  </general>
  <pos>
   <x>-263.000000</x>
   <y>-707.000000</y>
  </pos>
  <assets>
   <asset>Jugreny</asset>
   <asset>Limbo I</asset>
   <asset>Limbo II</asset>
   <asset>Malebolge</asset>
   <asset>Virtual Pirate Small</asset>
   <asset>Virtual Trader Area</asset>
  </assets>
  <jumps>
   <jump target="Fried">
    <pos x="-5870.072165" y="-25177.969685"/>
    <hide>0.000000</hide>
   </jump>
   <jump target="Gammacron">
    <autopos/>
    <hide>0.000000</hide>
   </jump>
   <jump target="Provectus Nova">
    <autopos/>
    <hide>0.000000</hide>
   </jump>
   <jump target="Pultatis">
    <pos x="-25688.151135" y="-8098.916515"/>
    <hide>0.000000</hide>
   </jump>
  </jumps>
 </ssys>
 <ssys name="Marat">
  <general>
   <radius>14000.000000</radius>
   <stars>400</stars>
   <asteroids>0</asteroids>
   <interference>0.000000</interference>
   <nebula volatility="0.000000">0.000000</nebula>
  </general>
  <pos>
   <x>23.000000</x>
   <y>-862.000000</y>
  </pos>
  <assets/>
  <jumps>
   <jump target="Amaroq">
    <autopos/>
    <hide>0.000000</hide>
   </jump>
   <jump target="Unicorn">
    <autopos/>
    <hide>0.000000</hide>
   </jump>
  </jumps>
 </ssys>
 <ssys name="Massia">
  <general>
   <radius>23800.000000</radius>
   <stars>500</stars>
   <asteroids>0</asteroids>
   <interference>0.000000</interference>
   <nebula volatility="0.000000">0.000000</nebula>
  </general>
  <pos>
   <x>335.000000</x>
   <y>-478.000000</y>
  </pos>
  <assets>
   <asset>Arck</asset>
   <asset>Duran Shipyard</asset>
   <asset>Haldr</asset>
   <asset>Massia I</asset>
   <asset>Massia IV</asset>
   <asset>Massia IVa</asset>
   <asset>Sinclair</asset>
   <asset>Virtual Civilian Standard</asset>
   <asset>Virtual Civilian Standard</asset>
   <asset>Virtual Trader Area</asset>
   <asset>Virtual Trader Area</asset>
  </assets>
  <jumps>
   <jump target="Klantar">
    <autopos/>
    <hide>0.000000</hide>
   </jump>
  </jumps>
 </ssys>
 <ssys name="Merisi">
  <general>
   <radius>24500.000000</radius>
   <stars>200</stars>
   <asteroids>0</asteroids>
   <interference>0.000000</interference>
   <nebula volatility="0.000000">0.000000</nebula>
  </general>
  <pos>
   <x>-92.680556</x>
   <y>-78.822531</y>
  </pos>
  <assets>
   <asset>Merisi I</asset>
   <asset>Merisi II</asset>
   <asset>Merisi III</asset>
   <asset>Merisi IV</asset>
  </assets>
  <jumps>
   <jump target="Acheron">
    <autopos/>
    <hide>0.000000</hide>
   </jump>
  </jumps>
 </ssys>
 <ssys name="Mizar">
  <general>
   <radius>10500.000000</radius>
   <stars>500</stars>
   <asteroids>0</asteroids>
   <interference>100.000000</interference>
   <nebula volatility="0.000000">100.000000</nebula>
  </general>
  <pos>
   <x>249.000000</x>
   <y>602.000000</y>
  </pos>
  <assets>
   <asset>Virtual Pirate Small</asset>
  </assets>
  <jumps>
   <jump target="Hatter">
    <autopos/>
    <hide>0.000000</hide>
   </jump>
  </jumps>
 </ssys>
 <ssys name="Modus Manis">
  <general>
   <radius>21000.000000</radius>
   <stars>400</stars>
   <asteroids>0</asteroids>
   <interference>0.000000</interference>
   <nebula volatility="0.000000">0.000000</nebula>
  </general>
  <pos>
   <x>699.000000</x>
   <y>-617.000000</y>
  </pos>
  <assets>
   <asset>Manis</asset>
   <asset>Modus</asset>
   <asset>Virtual Civilian Standard</asset>
   <asset>Virtual Civilian Standard</asset>
   <asset>Virtual Trader Area</asset>
   <asset>Virtual Trader Area</asset>
  </assets>
  <jumps>
   <jump target="Esker">
    <autopos/>
    <hide>0.000000</hide>
   </jump>
   <jump target="Humdrum">
    <autopos/>
    <hide>0.000000</hide>
   </jump>
   <jump target="Tarmak">
    <autopos/>
    <hide>0.000000</hide>
   </jump>
  </jumps>
 </ssys>
 <ssys name="Mohawk">
  <general>
   <radius>5000.000000</radius>
   <stars>400</stars>
   <asteroids>0</asteroids>
   <interference>0.000000</interference>
   <nebula volatility="0.000000">0.000000</nebula>
  </general>
  <pos>
   <x>-411.666667</x>
   <y>-198.000000</y>
  </pos>
  <assets>
   <asset>Paul 2</asset>
   <asset>Virtual Trader Local</asset>
  </assets>
  <jumps>
   <jump target="Cherokee">
    <autopos/>
    <hide>0.000000</hide>
   </jump>
   <jump target="Iroquois">
    <autopos/>
    <hide>0.000000</hide>
   </jump>
  </jumps>
 </ssys>
 <ssys name="Moordra">
  <general>
   <radius>18000.000000</radius>
   <stars>400</stars>
   <asteroids>0</asteroids>
   <interference>0.000000</interference>
   <nebula volatility="0.000000">0.000000</nebula>
  </general>
  <pos>
   <x>-13.000000</x>
   <y>527.000000</y>
  </pos>
  <assets>
   <asset>Idio</asset>
   <asset>Moordra I</asset>
   <asset>Moordra II</asset>
   <asset>Percola</asset>
   <asset>Virtual Civilian Standard</asset>
   <asset>Virtual Civilian Standard</asset>
  </assets>
  <jumps>
   <jump target="Elza">
    <autopos/>
    <hide>0.000000</hide>
   </jump>
   <jump target="Symm">
    <autopos/>
    <hide>0.000000</hide>
   </jump>
  </jumps>
 </ssys>
 <ssys name="Muirat">
  <general>
   <radius>24500.000000</radius>
   <stars>400</stars>
   <asteroids>0</asteroids>
   <interference>0.000000</interference>
   <nebula volatility="0.000000">0.000000</nebula>
  </general>
  <pos>
   <x>875.000000</x>
   <y>-725.000000</y>
  </pos>
  <assets>
   <asset>Virtual Pirate Small</asset>
  </assets>
  <jumps>
   <jump target="Churchill">
    <autopos/>
    <hide>0.000000</hide>
   </jump>
  </jumps>
 </ssys>
 <ssys name="Muran">
  <general>
   <radius>10000.000000</radius>
   <stars>400</stars>
   <asteroids>0</asteroids>
   <interference>0.000000</interference>
   <nebula volatility="0.000000">0.000000</nebula>
  </general>
  <pos>
   <x>80.044889</x>
   <y>365.039575</y>
  </pos>
  <assets/>
  <jumps>
   <jump target="Forlat">
    <autopos/>
    <hide>0.000000</hide>
   </jump>
  </jumps>
 </ssys>
 <ssys name="Myad">
  <general>
   <radius>17500.000000</radius>
   <stars>400</stars>
   <asteroids>0</asteroids>
   <interference>350.000000</interference>
   <nebula volatility="0.000000">300.000000</nebula>
  </general>
  <pos>
   <x>553.000000</x>
   <y>-47.000000</y>
  </pos>
  <assets/>
  <jumps>
   <jump target="Doeston">
    <autopos/>
    <hide>0.000000</hide>
   </jump>
   <jump target="Tormulex">
    <autopos/>
    <hide>0.000000</hide>
   </jump>
  </jumps>
 </ssys>
 <ssys name="Nartur">
  <general>
   <radius>24500.000000</radius>
   <stars>400</stars>
   <asteroids>0</asteroids>
   <interference>0.000000</interference>
   <nebula volatility="0.000000">0.000000</nebula>
  </general>
  <pos>
   <x>-372.000000</x>
   <y>-421.000000</y>
  </pos>
  <assets>
   <asset>INSS-2</asset>
   <asset>Ian</asset>
   <asset>Nartur I</asset>
   <asset>Nartur II</asset>
   <asset>Nartur III</asset>
   <asset>Nartur IV</asset>
   <asset>Nartur IVa</asset>
   <asset>Qoral</asset>
   <asset>Vertigo</asset>
   <asset>Virtual Civilian Standard</asset>
   <asset>Virtual Trader Area</asset>
  </assets>
  <jumps>
   <jump target="Overture">
    <autopos/>
    <hide>0.000000</hide>
   </jump>
  </jumps>
 </ssys>
 <ssys name="Navajo">
  <general>
   <radius>10000.000000</radius>
   <stars>400</stars>
   <asteroids>0</asteroids>
   <interference>0.000000</interference>
   <nebula volatility="0.000000">0.000000</nebula>
  </general>
  <pos>
   <x>-376.666667</x>
   <y>-69.000000</y>
  </pos>
  <assets>
   <asset>Rin</asset>
   <asset>Virtual Trader Local</asset>
  </assets>
  <jumps>
   <jump target="Iroquois">
    <autopos/>
    <hide>0.000000</hide>
   </jump>
  </jumps>
 </ssys>
 <ssys name="New Haven">
  <general>
   <radius>28000.000000</radius>
   <stars>100</stars>
   <asteroids>0</asteroids>
   <interference>300.000000</interference>
   <nebula volatility="0.000000">0.000000</nebula>
  </general>
  <pos>
   <x>43.485983</x>
   <y>294.880618</y>
  </pos>
  <assets>
   <asset>Green Eye</asset>
   <asset>New Haven</asset>
   <asset>Old Man Jack</asset>
   <asset>Red Eye</asset>
  </assets>
  <jumps>
   <jump target="Titus">
    <autopos/>
    <hide>0.000000</hide>
   </jump>
  </jumps>
 </ssys>
 <ssys name="Niger">
  <general>
   <radius>21000.000000</radius>
   <stars>400</stars>
   <asteroids>0</asteroids>
   <interference>0.000000</interference>
   <nebula volatility="0.000000">0.000000</nebula>
  </general>
  <pos>
   <x>388.000000</x>
   <y>-868.000000</y>
  </pos>
  <assets>
   <asset>Brandt Station</asset>
   <asset>Niger I</asset>
   <asset>Niger II</asset>
   <asset>Rionna</asset>
   <asset>Virtual Civilian Standard</asset>
   <asset>Virtual Trader Area</asset>
  </assets>
  <jumps>
   <jump target="Lapis">
    <autopos/>
    <hide>0.000000</hide>
   </jump>
  </jumps>
 </ssys>
 <ssys name="Norpin">
  <general>
   <radius>28000.000000</radius>
   <stars>400</stars>
   <asteroids>0</asteroids>
   <interference>0.000000</interference>
   <nebula volatility="0.000000">0.000000</nebula>
  </general>
  <pos>
   <x>503.000000</x>
   <y>-498.000000</y>
  </pos>
  <assets>
   <asset>Folevo</asset>
   <asset>New Dortmund</asset>
   <asset>Norpin II</asset>
   <asset>Norpin IV</asset>
   <asset>Virtual Civilian Standard</asset>
   <asset>Virtual FLF Small</asset>
  </assets>
  <jumps>
   <jump target="Slaccid">
    <autopos/>
    <hide>0.000000</hide>
   </jump>
  </jumps>
 </ssys>
 <ssys name="Nougat">
  <general>
   <radius>21000.000000</radius>
   <stars>400</stars>
   <asteroids>0</asteroids>
   <interference>0.000000</interference>
   <nebula volatility="0.000000">0.000000</nebula>
  </general>
  <pos>
   <x>689.000000</x>
   <y>-517.000000</y>
  </pos>
  <assets>
   <asset>Nougat I</asset>
   <asset>Nougat II</asset>
  </assets>
  <jumps>
   <jump target="Chraan">
    <pos x="-20569.861830" y="5797.696026"/>
    <hide>0.000000</hide>
   </jump>
   <jump target="Esker">
    <autopos/>
    <hide>0.000000</hide>
   </jump>
   <jump target="Karman">
    <autopos/>
    <hide>0.000000</hide>
   </jump>
  </jumps>
 </ssys>
 <ssys name="Oberon">
  <general>
   <radius>13300.000000</radius>
   <stars>400</stars>
   <asteroids>0</asteroids>
   <interference>0.000000</interference>
   <nebula volatility="0.000000">0.000000</nebula>
  </general>
  <pos>
   <x>330.666667</x>
   <y>267.066667</y>
  </pos>
  <assets>
   <asset>M.K.</asset>
   <asset>Oberon I</asset>
   <asset>Oberon III</asset>
   <asset>Oberon IV</asset>
   <asset>Soromid Customs Central</asset>
   <asset>Virtual Civilian Standard</asset>
  </assets>
  <jumps>
   <jump target="Defa">
    <pos x="-15366.904607" y="-17565.639958"/>
    <hide>0.000000</hide>
   </jump>
   <jump target="Shikima">
    <autopos/>
    <hide>0.000000</hide>
   </jump>
   <jump target="Thirty Stars">
    <pos x="19272.562144" y="8011.507651"/>
    <hide>0.000000</hide>
   </jump>
  </jumps>
 </ssys>
 <ssys name="Octantis">
  <general>
   <radius>10000.000000</radius>
   <stars>400</stars>
   <asteroids>0</asteroids>
   <interference>0.000000</interference>
   <nebula volatility="0.000000">0.000000</nebula>
  </general>
  <pos>
   <x>-121.957878</x>
   <y>386.917924</y>
  </pos>
  <assets/>
  <jumps>
   <jump target="Corvus">
    <autopos/>
    <hide>0.000000</hide>
   </jump>
   <jump target="Tandar">
    <autopos/>
    <hide>0.000000</hide>
   </jump>
  </jumps>
 </ssys>
 <ssys name="Ogat">
  <general>
   <radius>24500.000000</radius>
   <stars>400</stars>
   <asteroids>0</asteroids>
   <interference>0.000000</interference>
   <nebula volatility="0.000000">0.000000</nebula>
  </general>
  <pos>
   <x>150.000000</x>
   <y>-250.000000</y>
  </pos>
  <assets>
   <asset>Fernando Station</asset>
   <asset>Gamma</asset>
   <asset>Praxis</asset>
   <asset>Virtual Civilian Standard</asset>
   <asset>Virtual Trader Area</asset>
  </assets>
  <jumps>
   <jump target="Doranthex">
    <autopos/>
    <hide>0.000000</hide>
   </jump>
   <jump target="Goddard">
    <autopos/>
    <hide>0.000000</hide>
   </jump>
   <jump target="Vlexon">
    <autopos/>
    <hide>0.000000</hide>
   </jump>
   <jump target="Zacron">
    <autopos/>
    <hide>0.000000</hide>
   </jump>
  </jumps>
 </ssys>
 <ssys name="Oriantis">
  <general>
   <radius>10500.000000</radius>
   <stars>400</stars>
   <asteroids>0</asteroids>
   <interference>450.000000</interference>
   <nebula volatility="50.000000">500.000000</nebula>
  </general>
  <pos>
   <x>501.000000</x>
   <y>117.000000</y>
  </pos>
  <assets>
   <asset>Virtual Empire Unpresence</asset>
  </assets>
  <jumps>
   <jump target="Arandon">
    <autopos/>
    <hide>0.000000</hide>
   </jump>
   <jump target="Iris">
    <autopos/>
    <hide>0.000000</hide>
   </jump>
  </jumps>
 </ssys>
 <ssys name="Overture">
  <general>
   <radius>21000.000000</radius>
   <stars>400</stars>
   <asteroids>0</asteroids>
   <interference>0.000000</interference>
   <nebula volatility="0.000000">0.000000</nebula>
  </general>
  <pos>
   <x>-288.000000</x>
   <y>-480.000000</y>
  </pos>
  <assets>
   <asset>Overture I</asset>
   <asset>Overture II</asset>
   <asset>Overture III</asset>
   <asset>Virtual Trader Local</asset>
  </assets>
  <jumps>
   <jump target="Dohriabi">
    <autopos/>
    <hide>0.000000</hide>
   </jump>
   <jump target="Nartur">
    <autopos/>
    <hide>0.000000</hide>
   </jump>
   <jump target="Pas">
    <autopos/>
    <hide>0.000000</hide>
   </jump>
   <jump target="Uhriabi">
    <autopos/>
    <hide>0.000000</hide>
   </jump>
   <jump target="Waterhole">
    <autopos/>
    <hide>0.000000</hide>
   </jump>
  </jumps>
 </ssys>
 <ssys name="Pas">
  <general>
   <radius>10500.000000</radius>
   <stars>400</stars>
   <asteroids>0</asteroids>
   <interference>0.000000</interference>
   <nebula volatility="0.000000">0.000000</nebula>
  </general>
  <pos>
   <x>-396.000000</x>
   <y>-497.000000</y>
  </pos>
  <assets/>
  <jumps>
   <jump target="Overture">
    <autopos/>
    <hide>0.000000</hide>
   </jump>
  </jumps>
 </ssys>
 <ssys name="Percival">
  <general>
   <radius>14000.000000</radius>
   <stars>400</stars>
   <asteroids>0</asteroids>
   <interference>250.000000</interference>
   <nebula volatility="0.000000">400.000000</nebula>
  </general>
  <pos>
   <x>482.333333</x>
   <y>240.733333</y>
  </pos>
  <assets/>
  <jumps>
   <jump target="Iris">
    <autopos/>
    <hide>0.000000</hide>
   </jump>
   <jump target="Thirty Stars">
    <autopos/>
    <hide>0.000000</hide>
   </jump>
  </jumps>
 </ssys>
 <ssys name="Perhelion">
  <general>
   <radius>16450.000000</radius>
   <stars>400</stars>
   <asteroids>0</asteroids>
   <interference>0.000000</interference>
   <nebula volatility="0.000000">0.000000</nebula>
  </general>
  <pos>
   <x>61.000000</x>
   <y>-739.000000</y>
  </pos>
  <assets>
   <asset>Perhelion Alpha</asset>
   <asset>Perhelion Beta</asset>
   <asset>Perhelion Gamma</asset>
   <asset>Virtual Pirate Unpresence</asset>
  </assets>
  <jumps>
   <jump target="Daravon">
    <autopos/>
    <hide>0.000000</hide>
   </jump>
   <jump target="Urbanus">
    <pos x="21791.360195" y="4943.063790"/>
    <hide>0.000000</hide>
   </jump>
  </jumps>
 </ssys>
 <ssys name="Pilatis">
  <general>
   <radius>15400.000000</radius>
   <stars>300</stars>
   <asteroids>0</asteroids>
   <interference>300.000000</interference>
   <nebula volatility="0.000000">0.000000</nebula>
  </general>
  <pos>
   <x>259.000000</x>
   <y>131.000000</y>
  </pos>
  <assets>
   <asset>Pilatis I</asset>
   <asset>Pilatis II</asset>
   <asset>Pilatis III</asset>
   <asset>Wildwood Station</asset>
  </assets>
  <jumps>
   <jump target="Defa">
    <autopos/>
    <hide>0.000000</hide>
   </jump>
   <jump target="Halo">
    <autopos/>
    <hide>0.000000</hide>
   </jump>
   <jump target="Thorndyke">
    <autopos/>
    <hide>0.000000</hide>
   </jump>
  </jumps>
 </ssys>
 <ssys name="Point Zero">
  <general>
   <radius>10500.000000</radius>
   <stars>400</stars>
   <asteroids>0</asteroids>
   <interference>0.000000</interference>
   <nebula volatility="0.000000">0.000000</nebula>
  </general>
  <pos>
   <x>376.666667</x>
   <y>574.066667</y>
  </pos>
  <assets>
   <asset>Point Zero 0</asset>
   <asset>Point Zero Station</asset>
   <asset>Virtual Civilian Standard</asset>
   <asset>Warei</asset>
  </assets>
  <jumps>
   <jump target="Gewirn">
    <autopos/>
    <hide>0.000000</hide>
   </jump>
   <jump target="Sarcophagus">
    <autopos/>
    <hide>0.000000</hide>
   </jump>
   <jump target="Uridhrion">
    <autopos/>
    <hide>0.000000</hide>
   </jump>
  </jumps>
 </ssys>
 <ssys name="Polaris">
  <general>
   <radius>10500.000000</radius>
   <stars>400</stars>
   <asteroids>0</asteroids>
   <interference>800.000000</interference>
   <nebula volatility="300.000000">800.000000</nebula>
  </general>
  <pos>
   <x>594.000000</x>
   <y>185.000000</y>
  </pos>
  <assets>
   <asset>Virtual Empire Unpresence</asset>
  </assets>
  <jumps>
   <jump target="Arandon">
    <autopos/>
    <hide>0.000000</hide>
   </jump>
   <jump target="Sol">
    <autopos/>
    <hide>0.000000</hide>
   </jump>
  </jumps>
 </ssys>
 <ssys name="Pontus">
  <general>
   <radius>15750.000000</radius>
   <stars>150</stars>
   <asteroids>0</asteroids>
   <interference>0.000000</interference>
   <nebula volatility="0.000000">0.000000</nebula>
  </general>
  <pos>
   <x>-88.212963</x>
   <y>80.070988</y>
  </pos>
  <assets/>
  <jumps>
   <jump target="Fortitude">
    <autopos/>
    <hide>0.000000</hide>
   </jump>
   <jump target="Rockbed">
    <autopos/>
    <hide>0.000000</hide>
   </jump>
  </jumps>
 </ssys>
 <ssys name="Protera">
  <general>
   <radius>3500.000000</radius>
   <stars>500</stars>
   <asteroids>0</asteroids>
   <interference>0.000000</interference>
   <nebula volatility="0.000000">0.000000</nebula>
  </general>
  <pos>
   <x>1103.000000</x>
   <y>684.000000</y>
  </pos>
  <assets>
   <asset>Protera Sigma</asset>
   <asset>Virtual Civilian Standard</asset>
   <asset>Virtual Civilian Standard</asset>
   <asset>Virtual Trader Area</asset>
   <asset>Virtual Trader Area</asset>
  </assets>
  <jumps>
   <jump target="Haered">
    <autopos/>
    <hide>0.000000</hide>
   </jump>
  </jumps>
 </ssys>
 <ssys name="Provectus Nova">
  <general>
   <radius>14000.000000</radius>
   <stars>400</stars>
   <asteroids>0</asteroids>
   <interference>0.000000</interference>
   <nebula volatility="0.000000">0.000000</nebula>
  </general>
  <pos>
   <x>-252.000000</x>
   <y>-622.000000</y>
  </pos>
  <assets>
   <asset>Provectus Nova I</asset>
   <asset>Provectus Nova Ia</asset>
  </assets>
  <jumps>
   <jump target="Limbo">
    <autopos/>
    <hide>0.000000</hide>
   </jump>
   <jump target="Waterhole">
    <autopos/>
    <hide>0.000000</hide>
   </jump>
  </jumps>
 </ssys>
 <ssys name="Pudas">
  <general>
   <radius>14000.000000</radius>
   <stars>400</stars>
   <asteroids>0</asteroids>
   <interference>0.000000</interference>
   <nebula volatility="0.000000">0.000000</nebula>
  </general>
  <pos>
   <x>-29.000000</x>
   <y>-767.000000</y>
  </pos>
  <assets>
   <asset>Ambre</asset>
   <asset>Pudas I</asset>
   <asset>Pudas II</asset>
   <asset>Sudra</asset>
   <asset>Virtual Civilian Standard</asset>
   <asset>Virtual Trader Area</asset>
  </assets>
  <jumps>
   <jump target="Daravon">
    <autopos/>
    <hide>0.000000</hide>
   </jump>
   <jump target="Volus">
    <autopos/>
    <hide>0.000000</hide>
   </jump>
  </jumps>
 </ssys>
 <ssys name="Pultatis">
  <general>
   <radius>17500.000000</radius>
   <stars>400</stars>
   <asteroids>0</asteroids>
   <interference>0.000000</interference>
   <nebula volatility="0.000000">0.000000</nebula>
  </general>
  <pos>
   <x>-347.000000</x>
   <y>-740.000000</y>
  </pos>
  <assets>
   <asset>Pultatis I</asset>
   <asset>Pultatis II</asset>
   <asset>Pultatis III</asset>
  </assets>
  <jumps>
   <jump target="Limbo">
    <autopos/>
    <hide>0.000000</hide>
   </jump>
  </jumps>
 </ssys>
 <ssys name="Qex">
  <general>
   <radius>17500.000000</radius>
   <stars>500</stars>
   <asteroids>0</asteroids>
   <interference>0.000000</interference>
   <nebula volatility="0.000000">0.000000</nebula>
  </general>
  <pos>
   <x>-185.000000</x>
   <y>-383.000000</y>
  </pos>
  <assets>
   <asset>Ammu</asset>
   <asset>Qex II</asset>
   <asset>Qex IV</asset>
   <asset>Qex V</asset>
   <asset>Reidd</asset>
   <asset>Semper</asset>
   <asset>Virtual Civilian Standard</asset>
   <asset>Virtual Trader Area</asset>
  </assets>
  <jumps>
   <jump target="Eneguoz">
    <pos x="6884.083705" y="-12741.656927"/>
    <hide>0.000000</hide>
   </jump>
   <jump target="Gamma Polaris">
    <autopos/>
    <hide>0.000000</hide>
   </jump>
   <jump target="Koralis">
    <autopos/>
    <hide>0.000000</hide>
   </jump>
   <jump target="Uhriabi">
    <autopos/>
    <hide>0.000000</hide>
   </jump>
  </jumps>
 </ssys>
 <ssys name="Radix">
  <general>
   <radius>24500.000000</radius>
   <stars>400</stars>
   <asteroids>0</asteroids>
   <interference>0.000000</interference>
   <nebula volatility="0.000000">0.000000</nebula>
  </general>
  <pos>
   <x>226.000000</x>
   <y>-671.000000</y>
  </pos>
  <assets>
   <asset>Myuirr Station</asset>
   <asset>Radix I</asset>
   <asset>Radix II</asset>
   <asset>Radix III</asset>
   <asset>Stutee</asset>
   <asset>Virtual Civilian Standard</asset>
   <asset>Virtual Sirius Unpresence</asset>
   <asset>Virtual Trader Area</asset>
  </assets>
  <jumps>
   <jump target="Dvaer">
    <autopos/>
    <hide>0.000000</hide>
   </jump>
   <jump target="Fidelis">
    <pos x="-12252.040388" y="-32102.418852"/>
    <hide>0.000000</hide>
   </jump>
  </jumps>
 </ssys>
 <ssys name="Raelid">
  <general>
   <radius>17500.000000</radius>
   <stars>500</stars>
   <asteroids>0</asteroids>
   <interference>100.000000</interference>
   <nebula volatility="0.000000">100.000000</nebula>
  </general>
  <pos>
   <x>269.000000</x>
   <y>-137.000000</y>
  </pos>
  <assets>
   <asset>Marius Station</asset>
   <asset>Raelid II</asset>
   <asset>Raelid Outpost</asset>
   <asset>Raelid Prime</asset>
   <asset>Virtual Civilian Standard</asset>
   <asset>Virtual FLF Small</asset>
   <asset>Virtual Trader Area</asset>
  </assets>
  <jumps>
   <jump target="Arcanis">
    <autopos/>
    <hide>0.000000</hide>
   </jump>
   <jump target="Surano">
    <autopos/>
    <hide>0.000000</hide>
   </jump>
   <jump target="Tau Prime">
    <autopos/>
    <hide>0.000000</hide>
   </jump>
   <jump target="Toaxis">
    <autopos/>
    <hide>0.000000</hide>
   </jump>
   <jump target="Zacron">
    <autopos/>
    <hide>0.000000</hide>
   </jump>
  </jumps>
 </ssys>
 <ssys name="Regulus">
  <general>
   <radius>10000.000000</radius>
   <stars>400</stars>
   <asteroids>0</asteroids>
   <interference>0.000000</interference>
   <nebula volatility="0.000000">0.000000</nebula>
  </general>
  <pos>
   <x>-40.932370</x>
   <y>406.974802</y>
  </pos>
  <assets/>
  <jumps>
   <jump target="Corvus">
    <autopos/>
    <hide>0.000000</hide>
   </jump>
   <jump target="Tandar">
    <autopos/>
    <hide>0.000000</hide>
   </jump>
  </jumps>
 </ssys>
 <ssys name="Rhu">
  <general>
   <radius>28000.000000</radius>
   <stars>400</stars>
   <asteroids>0</asteroids>
   <interference>0.000000</interference>
   <nebula volatility="0.000000">0.000000</nebula>
  </general>
  <pos>
   <x>485.797371</x>
   <y>-649.240526</y>
  </pos>
  <assets>
   <asset>Daal</asset>
   <asset>Hankies</asset>
   <asset>Huan'xi</asset>
   <asset>Mastodon Station</asset>
   <asset>Orville Shipyard</asset>
   <asset>Rhu II</asset>
   <asset>Rhu III</asset>
   <asset>Rhu IV</asset>
   <asset>Virtual Civilian Standard</asset>
   <asset>Virtual Civilian Standard</asset>
   <asset>Virtual Trader Area</asset>
   <asset>Virtual Trader Local</asset>
  </assets>
  <jumps>
   <jump target="Ruttwi">
    <autopos/>
    <hide>0.000000</hide>
   </jump>
  </jumps>
 </ssys>
 <ssys name="Rockbed">
  <general>
   <radius>10500.000000</radius>
   <stars>200</stars>
   <asteroids>0</asteroids>
   <interference>0.000000</interference>
   <nebula volatility="0.000000">0.000000</nebula>
  </general>
  <pos>
   <x>-15.609568</x>
   <y>112.893519</y>
  </pos>
  <assets>
   <asset>Virtual Pirate Small</asset>
   <asset>Virtual Trader Local</asset>
  </assets>
  <jumps>
   <jump target="Capricorn">
    <autopos/>
    <hide>0.000000</hide>
   </jump>
   <jump target="Coriolis">
    <autopos/>
    <hide>0.000000</hide>
   </jump>
   <jump target="Pontus">
    <autopos/>
    <hide>0.000000</hide>
   </jump>
  </jumps>
 </ssys>
 <ssys name="Ruttwi">
  <general>
   <radius>17500.000000</radius>
   <stars>400</stars>
   <asteroids>0</asteroids>
   <interference>0.000000</interference>
   <nebula volatility="0.000000">0.000000</nebula>
  </general>
  <pos>
   <x>391.000000</x>
   <y>-664.000000</y>
  </pos>
  <assets>
   <asset>Arai</asset>
   <asset>Arch Arai</asset>
   <asset>Ruttwi I</asset>
   <asset>Ruttwi II</asset>
   <asset>Virtual Civilian Standard</asset>
   <asset>Virtual Dvaered Unpresence</asset>
   <asset>Virtual Trader Area</asset>
  </assets>
  <jumps>
   <jump target="Eye of Night">
    <pos x="-26874.876925" y="2041.220875"/>
    <hide>0.000000</hide>
   </jump>
   <jump target="Rhu">
    <autopos/>
    <hide>0.000000</hide>
   </jump>
  </jumps>
 </ssys>
 <ssys name="Sarcophagus">
  <general>
   <radius>22750.000000</radius>
   <stars>400</stars>
   <asteroids>0</asteroids>
   <interference>0.000000</interference>
   <nebula volatility="0.000000">0.000000</nebula>
  </general>
  <pos>
   <x>392.666667</x>
   <y>653.066667</y>
  </pos>
  <assets>
   <asset>Ebenezer</asset>
   <asset>Sarcophagus I</asset>
   <asset>Sarcophagus II</asset>
   <asset>Sarcophagus IIb</asset>
   <asset>Sarcophagus V</asset>
   <asset>Thymo</asset>
   <asset>Turawee</asset>
   <asset>Virtual Civilian Standard</asset>
   <asset>Virtual Civilian Standard</asset>
  </assets>
  <jumps>
   <jump target="Point Zero">
    <autopos/>
    <hide>0.000000</hide>
   </jump>
  </jumps>
 </ssys>
 <ssys name="Sergio Vix">
  <general>
   <radius>14000.000000</radius>
   <stars>400</stars>
   <asteroids>0</asteroids>
   <interference>0.000000</interference>
   <nebula volatility="0.000000">0.000000</nebula>
  </general>
  <pos>
   <x>171.666667</x>
   <y>561.066667</y>
  </pos>
  <assets>
   <asset>Larling</asset>
   <asset>Sergio Vix I</asset>
   <asset>Sergio Vix III</asset>
   <asset>Soromid Wards Beta</asset>
   <asset>Virtual Civilian Standard</asset>
   <asset>Virtual Civilian Standard</asset>
   <asset>Zepei</asset>
  </assets>
  <jumps>
   <jump target="Cerberus">
    <autopos/>
    <hide>0.000000</hide>
   </jump>
   <jump target="Elza">
    <autopos/>
    <hide>0.000000</hide>
   </jump>
   <jump target="Hatter">
    <pos x="19754.322856" y="-13904.725724"/>
    <hide>0.000000</hide>
   </jump>
  </jumps>
 </ssys>
 <ssys name="Shakar">
  <general>
   <radius>14000.000000</radius>
   <stars>500</stars>
   <asteroids>0</asteroids>
   <interference>0.000000</interference>
   <nebula volatility="0.000000">0.000000</nebula>
  </general>
  <pos>
   <x>-170.000000</x>
   <y>-195.000000</y>
  </pos>
  <assets>
   <asset>Nova Shakar</asset>
   <asset>Shakar I</asset>
   <asset>Shakar III</asset>
   <asset>Virtual Civilian Standard</asset>
   <asset>Virtual Trader Area</asset>
   <asset>Zembla Shakar</asset>
  </assets>
  <jumps>
   <jump target="Borla">
    <autopos/>
    <hide>0.000000</hide>
   </jump>
   <jump target="Gamma Polaris">
    <autopos/>
    <hide>0.000000</hide>
   </jump>
  </jumps>
 </ssys>
 <ssys name="Shickhaw">
  <general>
   <radius>31500.000000</radius>
   <stars>400</stars>
   <asteroids>0</asteroids>
   <interference>0.000000</interference>
   <nebula volatility="0.000000">0.000000</nebula>
  </general>
  <pos>
   <x>759.000000</x>
   <y>-312.000000</y>
  </pos>
  <assets>
   <asset>Avoss</asset>
   <asset>Kotori</asset>
   <asset>Shickhaw I</asset>
   <asset>Shickhaw II</asset>
   <asset>Shickhaw IV</asset>
   <asset>Tori</asset>
   <asset>Virtual Civilian Standard</asset>
   <asset>Virtual Civilian Standard</asset>
   <asset>Virtual Trader Area</asset>
  </assets>
  <jumps>
   <jump target="Brimstone">
    <autopos/>
    <hide>0.000000</hide>
   </jump>
  </jumps>
 </ssys>
 <ssys name="Shikima">
  <general>
   <radius>14000.000000</radius>
   <stars>400</stars>
   <asteroids>0</asteroids>
   <interference>0.000000</interference>
   <nebula volatility="0.000000">0.000000</nebula>
  </general>
  <pos>
   <x>319.666667</x>
   <y>363.066667</y>
  </pos>
  <assets>
   <asset>Arrentil</asset>
   <asset>Beene</asset>
   <asset>Shikima II</asset>
   <asset>Soromid Wards Alpha</asset>
   <asset>Virtual Civilian Standard</asset>
   <asset>Virtual Civilian Standard</asset>
  </assets>
  <jumps>
   <jump target="Father's Pride">
    <pos x="20114.506612" y="-123.784296"/>
    <hide>0.000000</hide>
   </jump>
   <jump target="Oberon">
    <pos x="-19820.237648" y="200.204296"/>
    <hide>0.000000</hide>
   </jump>
  </jumps>
 </ssys>
 <ssys name="Sigur">
  <general>
   <radius>28000.000000</radius>
   <stars>400</stars>
   <asteroids>0</asteroids>
   <interference>350.000000</interference>
   <nebula volatility="0.000000">300.000000</nebula>
  </general>
  <pos>
   <x>441.000000</x>
   <y>91.000000</y>
  </pos>
  <assets>
   <asset>Virtual Empire Unpresence</asset>
  </assets>
  <jumps>
   <jump target="Behar">
    <autopos/>
    <hide>0.000000</hide>
   </jump>
  </jumps>
 </ssys>
 <ssys name="Sikh">
  <general>
   <radius>15750.000000</radius>
   <stars>200</stars>
   <asteroids>0</asteroids>
   <interference>0.000000</interference>
   <nebula volatility="0.000000">0.000000</nebula>
  </general>
  <pos>
   <x>-27.964506</x>
   <y>26.319444</y>
  </pos>
  <assets>
   <asset>Virtual Pirate Small</asset>
  </assets>
  <jumps>
   <jump target="Acheron">
    <autopos/>
    <hide>0.000000</hide>
   </jump>
   <jump target="Alteris">
    <autopos/>
    <hide>0.000000</hide>
   </jump>
  </jumps>
 </ssys>
 <ssys name="Sirou">
  <general>
   <radius>10500.000000</radius>
   <stars>500</stars>
   <asteroids>0</asteroids>
   <interference>0.000000</interference>
   <nebula volatility="0.000000">0.000000</nebula>
  </general>
  <pos>
   <x>-243.000000</x>
   <y>-265.000000</y>
  </pos>
  <assets/>
  <jumps>
   <jump target="Gamma Polaris">
    <autopos/>
    <hide>0.000000</hide>
   </jump>
  </jumps>
 </ssys>
 <ssys name="Slaccid">
  <general>
   <radius>19250.000000</radius>
   <stars>500</stars>
   <asteroids>0</asteroids>
   <interference>0.000000</interference>
   <nebula volatility="0.000000">0.000000</nebula>
  </general>
  <pos>
   <x>537.000000</x>
   <y>-447.000000</y>
  </pos>
  <assets>
   <asset>Virtual Trader Area</asset>
  </assets>
  <jumps>
   <jump target="Haleb">
    <autopos/>
    <hide>0.000000</hide>
   </jump>
   <jump target="Norpin">
    <autopos/>
    <hide>0.000000</hide>
   </jump>
  </jumps>
 </ssys>
 <ssys name="Sol">
  <general>
   <radius>35000.000000</radius>
   <stars>500</stars>
   <asteroids>0</asteroids>
   <interference>950.000000</interference>
   <nebula volatility="500.000000">900.000000</nebula>
  </general>
  <pos>
   <x>636.000000</x>
   <y>249.000000</y>
  </pos>
  <assets/>
  <jumps>
   <jump target="Haered">
    <autopos/>
    <hide>0.000000</hide>
   </jump>
   <jump target="Polaris">
    <autopos/>
    <hide>0.000000</hide>
   </jump>
  </jumps>
 </ssys>
 <ssys name="Solene">
  <general>
   <radius>24500.000000</radius>
   <stars>400</stars>
   <asteroids>0</asteroids>
   <interference>0.000000</interference>
   <nebula volatility="0.000000">0.000000</nebula>
  </general>
  <pos>
   <x>231.737655</x>
   <y>354.995679</y>
  </pos>
  <assets/>
  <jumps>
   <jump target="Diadem">
    <autopos/>
    <hide>0.000000</hide>
   </jump>
   <jump target="Vedalus">
    <autopos/>
    <hide>0.000000</hide>
   </jump>
  </jumps>
 </ssys>
 <ssys name="Sultan">
  <general>
   <radius>14000.000000</radius>
   <stars>400</stars>
   <asteroids>0</asteroids>
   <interference>0.000000</interference>
   <nebula volatility="0.000000">0.000000</nebula>
  </general>
  <pos>
   <x>148.000000</x>
   <y>-811.000000</y>
  </pos>
  <assets>
   <asset>Virtual Trader Area</asset>
  </assets>
  <jumps>
   <jump target="Amaroq">
    <autopos/>
    <hide>0.000000</hide>
   </jump>
   <jump target="Ksher">
    <autopos/>
    <hide>0.000000</hide>
   </jump>
  </jumps>
 </ssys>
 <ssys name="Suna">
  <general>
   <radius>10000.000000</radius>
   <stars>400</stars>
   <asteroids>0</asteroids>
   <interference>0.000000</interference>
   <nebula volatility="0.000000">0.000000</nebula>
  </general>
  <pos>
   <x>869.000000</x>
   <y>-427.000000</y>
  </pos>
  <assets>
   <asset>Anifta</asset>
   <asset>Suna I</asset>
   <asset>Suna II</asset>
   <asset>The Wringer</asset>
  </assets>
  <jumps>
   <jump target="Herakin">
    <autopos/>
    <hide>0.000000</hide>
   </jump>
  </jumps>
 </ssys>
 <ssys name="Surano">
  <general>
   <radius>19250.000000</radius>
   <stars>600</stars>
   <asteroids>0</asteroids>
   <interference>100.000000</interference>
   <nebula volatility="0.000000">0.000000</nebula>
  </general>
  <pos>
   <x>247.000000</x>
   <y>-30.000000</y>
  </pos>
  <assets/>
  <jumps>
   <jump target="Raelid">
    <autopos/>
    <hide>0.000000</hide>
   </jump>
   <jump target="Thorndyke">
    <autopos/>
    <hide>0.000000</hide>
   </jump>
  </jumps>
 </ssys>
 <ssys name="Symm">
  <general>
   <radius>18200.000000</radius>
   <stars>400</stars>
   <asteroids>0</asteroids>
   <interference>0.000000</interference>
   <nebula volatility="0.000000">0.000000</nebula>
  </general>
  <pos>
   <x>23.000000</x>
   <y>616.000000</y>
  </pos>
  <assets>
   <asset>Heii</asset>
   <asset>Juran</asset>
   <asset>Silverstone</asset>
   <asset>Symm II</asset>
   <asset>Symm III</asset>
   <asset>Symm IIIa</asset>
   <asset>Symm IIIb</asset>
   <asset>Virtual Civilian Standard</asset>
   <asset>Wigheta</asset>
  </assets>
  <jumps>
   <jump target="Hadosh">
    <autopos/>
    <hide>0.000000</hide>
   </jump>
   <jump target="Jervis">
    <autopos/>
    <hide>0.000000</hide>
   </jump>
   <jump target="Moordra">
    <autopos/>
    <hide>0.000000</hide>
   </jump>
   <jump target="Wahri">
    <autopos/>
    <hide>0.000000</hide>
   </jump>
  </jumps>
 </ssys>
 <ssys name="TODO: Proteron here">
  <general>
   <radius>3500.000000</radius>
   <stars>400</stars>
   <asteroids>0</asteroids>
   <interference>0.000000</interference>
   <nebula volatility="0.000000">0.000000</nebula>
  </general>
  <pos>
   <x>1086.000000</x>
   <y>600.000000</y>
  </pos>
  <assets/>
  <jumps/>
 </ssys>
 <ssys name="TODO: Traders here">
  <general>
   <radius>3500.000000</radius>
   <stars>400</stars>
   <asteroids>0</asteroids>
   <interference>0.000000</interference>
   <nebula volatility="0.000000">0.000000</nebula>
  </general>
  <pos>
   <x>135.000000</x>
   <y>-962.000000</y>
  </pos>
  <assets/>
  <jumps/>
 </ssys>
 <ssys name="TODO: Za'lek here">
  <general>
   <radius>3500.000000</radius>
   <stars>400</stars>
   <asteroids>0</asteroids>
   <interference>0.000000</interference>
   <nebula volatility="0.000000">0.000000</nebula>
  </general>
  <pos>
   <x>-333.000000</x>
   <y>-853.000000</y>
  </pos>
  <assets/>
  <jumps/>
 </ssys>
 <ssys name="Tandar">
  <general>
   <radius>10000.000000</radius>
   <stars>400</stars>
   <asteroids>0</asteroids>
   <interference>0.000000</interference>
   <nebula volatility="0.000000">0.000000</nebula>
  </general>
  <pos>
   <x>-66.607929</x>
   <y>309.350520</y>
  </pos>
  <assets/>
  <jumps>
   <jump target="Daled">
    <autopos/>
    <hide>0.000000</hide>
   </jump>
   <jump target="Forlat">
    <autopos/>
    <hide>0.000000</hide>
   </jump>
   <jump target="Kelvos">
    <autopos/>
    <hide>0.000000</hide>
   </jump>
   <jump target="Octantis">
    <autopos/>
    <hide>0.000000</hide>
   </jump>
   <jump target="Regulus">
    <autopos/>
    <hide>0.000000</hide>
   </jump>
  </jumps>
 </ssys>
 <ssys name="Tarmak">
  <general>
   <radius>14000.000000</radius>
   <stars>400</stars>
   <asteroids>0</asteroids>
   <interference>0.000000</interference>
   <nebula volatility="0.000000">0.000000</nebula>
  </general>
  <pos>
   <x>716.000000</x>
   <y>-713.000000</y>
  </pos>
  <assets>
   <asset>Virtual Pirate Small</asset>
  </assets>
  <jumps>
   <jump target="An'ku">
    <autopos/>
    <hide>0.000000</hide>
   </jump>
   <jump target="Gilligan's Memory">
    <autopos/>
    <hide>0.000000</hide>
   </jump>
   <jump target="Modus Manis">
    <autopos/>
    <hide>0.000000</hide>
   </jump>
  </jumps>
 </ssys>
 <ssys name="Tarsus">
  <general>
   <radius>21000.000000</radius>
   <stars>500</stars>
   <asteroids>0</asteroids>
   <interference>0.000000</interference>
   <nebula volatility="0.000000">0.000000</nebula>
  </general>
  <pos>
   <x>247.000000</x>
   <y>-403.000000</y>
  </pos>
  <assets>
   <asset>Ginni</asset>
   <asset>Tarsus II</asset>
   <asset>Tarsus Station</asset>
   <asset>Valt</asset>
   <asset>Virtual Civilian Standard</asset>
   <asset>Virtual FLF Small</asset>
   <asset>Virtual Trader Area</asset>
  </assets>
  <jumps>
   <jump target="Doranthex">
    <autopos/>
    <hide>0.000000</hide>
   </jump>
   <jump target="Klantar">
    <autopos/>
    <hide>0.000000</hide>
   </jump>
   <jump target="Verex">
    <autopos/>
    <hide>0.000000</hide>
   </jump>
  </jumps>
 </ssys>
 <ssys name="Tau Prime">
  <general>
   <radius>24500.000000</radius>
   <stars>600</stars>
   <asteroids>0</asteroids>
   <interference>50.000000</interference>
   <nebula volatility="0.000000">0.000000</nebula>
  </general>
  <pos>
   <x>197.000000</x>
   <y>-110.000000</y>
  </pos>
  <assets>
   <asset>Anubis</asset>
   <asset>Europea</asset>
   <asset>Tau Prime</asset>
   <asset>Tau Secundus</asset>
   <asset>Tau Station</asset>
   <asset>Virtual Civilian Standard</asset>
   <asset>Virtual Pirate Small</asset>
   <asset>Virtual Trader Area</asset>
  </assets>
  <jumps>
   <jump target="Draconis">
    <autopos/>
    <hide>0.000000</hide>
   </jump>
   <jump target="Draygar">
    <autopos/>
    <hide>0.000000</hide>
   </jump>
   <jump target="Raelid">
    <autopos/>
    <hide>0.000000</hide>
   </jump>
  </jumps>
 </ssys>
 <ssys name="Theras">
  <general>
   <radius>17500.000000</radius>
   <stars>400</stars>
   <asteroids>0</asteroids>
   <interference>50.000000</interference>
   <nebula volatility="0.000000">0.000000</nebula>
  </general>
  <pos>
   <x>436.000000</x>
   <y>-382.000000</y>
  </pos>
  <assets>
   <asset>Cetrat</asset>
   <asset>Theras II</asset>
   <asset>Theras III</asset>
   <asset>Virtual Civilian Standard</asset>
   <asset>Virtual Dvaered Small</asset>
   <asset>Virtual FLF Small</asset>
   <asset>Virtual Trader Area</asset>
  </assets>
  <jumps>
   <jump target="Dakron">
    <autopos/>
    <hide>0.000000</hide>
   </jump>
   <jump target="Gilligan's Light">
    <autopos/>
    <hide>0.000000</hide>
   </jump>
   <jump target="Haleb">
    <autopos/>
    <hide>0.000000</hide>
   </jump>
  </jumps>
 </ssys>
 <ssys name="Thirty Stars">
  <general>
   <radius>15750.000000</radius>
   <stars>400</stars>
   <asteroids>0</asteroids>
   <interference>150.000000</interference>
   <nebula volatility="0.000000">200.000000</nebula>
  </general>
  <pos>
   <x>402.666667</x>
   <y>300.066667</y>
  </pos>
  <assets>
   <asset>Charred</asset>
  </assets>
  <jumps>
   <jump target="Oberon">
    <autopos/>
    <hide>0.000000</hide>
   </jump>
   <jump target="Percival">
    <autopos/>
    <hide>0.000000</hide>
   </jump>
  </jumps>
 </ssys>
 <ssys name="Thorndyke">
  <general>
   <radius>12950.000000</radius>
   <stars>400</stars>
   <asteroids>0</asteroids>
   <interference>150.000000</interference>
   <nebula volatility="0.000000">0.000000</nebula>
  </general>
  <pos>
   <x>233.000000</x>
   <y>59.000000</y>
  </pos>
  <assets/>
  <jumps>
   <jump target="Pilatis">
    <autopos/>
    <hide>0.000000</hide>
   </jump>
   <jump target="Surano">
    <autopos/>
    <hide>0.000000</hide>
   </jump>
  </jumps>
 </ssys>
 <ssys name="Titus">
  <general>
   <radius>10000.000000</radius>
   <stars>400</stars>
   <asteroids>0</asteroids>
   <interference>0.000000</interference>
   <nebula volatility="0.000000">0.000000</nebula>
  </general>
  <pos>
   <x>139.446006</x>
   <y>316.062882</y>
  </pos>
  <assets/>
  <jumps>
   <jump target="Dendria">
    <autopos/>
    <hide>0.000000</hide>
   </jump>
   <jump target="Elixir">
    <autopos/>
    <hide>0.000000</hide>
   </jump>
   <jump target="New Haven">
    <autopos/>
    <hide>0.000000</hide>
   </jump>
  </jumps>
 </ssys>
 <ssys name="Toaxis">
  <general>
   <radius>17500.000000</radius>
   <stars>500</stars>
   <asteroids>0</asteroids>
   <interference>200.000000</interference>
   <nebula volatility="0.000000">150.000000</nebula>
  </general>
  <pos>
   <x>356.000000</x>
   <y>-151.000000</y>
  </pos>
  <assets>
   <asset>Virtual Trader Area</asset>
  </assets>
  <jumps>
   <jump target="Ingot">
    <autopos/>
    <hide>0.000000</hide>
   </jump>
   <jump target="Raelid">
    <autopos/>
    <hide>0.000000</hide>
   </jump>
  </jumps>
 </ssys>
 <ssys name="Torg">
  <general>
   <radius>21000.000000</radius>
   <stars>100</stars>
   <asteroids>0</asteroids>
   <interference>0.000000</interference>
   <nebula volatility="0.000000">0.000000</nebula>
  </general>
  <pos>
   <x>151.000000</x>
   <y>-381.000000</y>
  </pos>
  <assets>
   <asset>Godtra</asset>
   <asset>Jorcan</asset>
   <asset>Torg Crops</asset>
   <asset>Torg I</asset>
   <asset>Torg IV</asset>
   <asset>Virtual Civilian Standard</asset>
   <asset>Virtual FLF Small</asset>
   <asset>Virtual Trader Area</asset>
  </assets>
  <jumps>
   <jump target="Doranthex">
    <autopos/>
    <hide>0.000000</hide>
   </jump>
  </jumps>
 </ssys>
 <ssys name="Tormulex">
  <general>
   <radius>28000.000000</radius>
   <stars>400</stars>
   <asteroids>0</asteroids>
   <interference>500.000000</interference>
   <nebula volatility="100.000000">500.000000</nebula>
  </general>
  <pos>
   <x>638.000000</x>
   <y>-15.000000</y>
  </pos>
  <assets/>
  <jumps>
   <jump target="Myad">
    <autopos/>
    <hide>0.000000</hide>
   </jump>
  </jumps>
 </ssys>
 <ssys name="Toros">
  <general>
   <radius>21000.000000</radius>
   <stars>400</stars>
   <asteroids>0</asteroids>
   <interference>650.000000</interference>
   <nebula volatility="150.000000">700.000000</nebula>
  </general>
  <pos>
   <x>617.000000</x>
   <y>45.000000</y>
  </pos>
  <assets>
   <asset>Virtual Empire Unpresence</asset>
  </assets>
  <jumps>
   <jump target="Doeston">
    <autopos/>
    <hide>0.000000</hide>
   </jump>
  </jumps>
 </ssys>
 <ssys name="Triap">
  <general>
   <radius>24500.000000</radius>
   <stars>400</stars>
   <asteroids>0</asteroids>
   <interference>0.000000</interference>
   <nebula volatility="0.000000">0.000000</nebula>
  </general>
  <pos>
   <x>619.000000</x>
   <y>-389.000000</y>
  </pos>
  <assets>
   <asset>Khelim</asset>
   <asset>Megan Station</asset>
   <asset>Triap I</asset>
   <asset>Virtual Civilian Standard</asset>
   <asset>Virtual Pirate Small</asset>
   <asset>Virtual Trader Area</asset>
  </assets>
  <jumps>
   <jump target="Brimstone">
    <autopos/>
    <hide>0.000000</hide>
   </jump>
   <jump target="Chraan">
    <autopos/>
    <hide>0.000000</hide>
   </jump>
   <jump target="Haleb">
    <autopos/>
    <hide>0.000000</hide>
   </jump>
  </jumps>
 </ssys>
 <ssys name="Tuoladis">
  <general>
   <radius>14000.000000</radius>
   <stars>500</stars>
   <asteroids>0</asteroids>
   <interference>0.000000</interference>
   <nebula volatility="0.000000">0.000000</nebula>
  </general>
  <pos>
   <x>234.000000</x>
   <y>-287.000000</y>
  </pos>
  <assets>
   <asset>Virtual FLF Small</asset>
  </assets>
  <jumps>
   <jump target="Doranthex">
    <autopos/>
    <hide>0.000000</hide>
   </jump>
   <jump target="Zacron">
    <autopos/>
    <hide>0.000000</hide>
   </jump>
  </jumps>
 </ssys>
 <ssys name="Uhriabi">
  <general>
   <radius>14000.000000</radius>
   <stars>500</stars>
   <asteroids>0</asteroids>
   <interference>0.000000</interference>
   <nebula volatility="0.000000">0.000000</nebula>
  </general>
  <pos>
   <x>-253.000000</x>
   <y>-417.000000</y>
  </pos>
  <assets>
   <asset>Uhriabi-17</asset>
   <asset>Uhriabi-9</asset>
   <asset>Virtual Trader Local</asset>
  </assets>
  <jumps>
   <jump target="Overture">
    <autopos/>
    <hide>0.000000</hide>
   </jump>
   <jump target="Qex">
    <autopos/>
    <hide>0.000000</hide>
   </jump>
  </jumps>
 </ssys>
 <ssys name="Unicorn">
  <general>
   <radius>17500.000000</radius>
   <stars>400</stars>
   <asteroids>0</asteroids>
   <interference>0.000000</interference>
   <nebula volatility="0.000000">0.000000</nebula>
  </general>
  <pos>
   <x>-66.000000</x>
   <y>-833.000000</y>
  </pos>
  <assets>
   <asset>Unicorn I</asset>
   <asset>Unicorn II</asset>
  </assets>
  <jumps>
   <jump target="Kretogg">
    <autopos/>
    <hide>0.000000</hide>
   </jump>
   <jump target="Marat">
    <autopos/>
    <hide>0.000000</hide>
   </jump>
   <jump target="Volus">
    <autopos/>
    <hide>0.000000</hide>
   </jump>
  </jumps>
 </ssys>
 <ssys name="Urbanus">
  <general>
   <radius>21000.000000</radius>
   <stars>400</stars>
   <asteroids>0</asteroids>
   <interference>0.000000</interference>
   <nebula volatility="0.000000">0.000000</nebula>
  </general>
  <pos>
   <x>122.000000</x>
   <y>-681.000000</y>
  </pos>
  <assets>
   <asset>Onyx Shipyard</asset>
   <asset>Trincea</asset>
   <asset>Urbanus Crops</asset>
   <asset>Urbanus II</asset>
   <asset>Urbanus III</asset>
   <asset>Virtual Civilian Standard</asset>
   <asset>Virtual Trader Area</asset>
  </assets>
  <jumps>
   <jump target="Dvaer">
    <autopos/>
    <hide>0.000000</hide>
   </jump>
   <jump target="Ksher">
    <autopos/>
    <hide>0.000000</hide>
   </jump>
   <jump target="Perhelion">
    <autopos/>
    <hide>0.000000</hide>
   </jump>
  </jumps>
 </ssys>
 <ssys name="Uridhrion">
  <general>
   <radius>24500.000000</radius>
   <stars>400</stars>
   <asteroids>0</asteroids>
   <interference>0.000000</interference>
   <nebula volatility="0.000000">0.000000</nebula>
  </general>
  <pos>
   <x>306.666667</x>
   <y>632.066667</y>
  </pos>
  <assets>
   <asset>Cutha</asset>
   <asset>Heronus</asset>
   <asset>Heronus Orbital</asset>
   <asset>Terminus</asset>
   <asset>Uridhrion I</asset>
   <asset>Uridhrion II</asset>
   <asset>Uridhrion III</asset>
   <asset>Virtual Civilian Standard</asset>
   <asset>Virtual Civilian Standard</asset>
  </assets>
  <jumps>
   <jump target="Point Zero">
    <autopos/>
    <hide>0.000000</hide>
   </jump>
  </jumps>
 </ssys>
 <ssys name="Valt">
  <general>
   <radius>10000.000000</radius>
   <stars>400</stars>
   <asteroids>0</asteroids>
   <interference>0.000000</interference>
   <nebula volatility="0.000000">0.000000</nebula>
  </general>
  <pos>
   <x>-114.600678</x>
   <y>214.919696</y>
  </pos>
  <assets/>
  <jumps>
   <jump target="Kelvos">
    <autopos/>
    <hide>0.000000</hide>
   </jump>
  </jumps>
 </ssys>
 <ssys name="Vanir">
  <general>
   <radius>20720.000000</radius>
   <stars>400</stars>
   <asteroids>0</asteroids>
   <interference>0.000000</interference>
   <nebula volatility="0.000000">0.000000</nebula>
  </general>
  <pos>
   <x>980.000000</x>
   <y>-418.000000</y>
  </pos>
  <assets>
   <asset>Fort Sirius</asset>
   <asset>Sinass</asset>
   <asset>Vanir I</asset>
   <asset>Vanir II</asset>
   <asset>Vanir Ia</asset>
   <asset>Virtual Civilian Standard</asset>
   <asset>Virtual Trader Area</asset>
   <asset>Yrina</asset>
  </assets>
  <jumps>
   <jump target="Adraia">
    <autopos/>
    <hide>0.000000</hide>
   </jump>
   <jump target="Aesir">
    <autopos/>
    <hide>0.000000</hide>
   </jump>
  </jumps>
 </ssys>
 <ssys name="Vedalus">
  <general>
   <radius>10000.000000</radius>
   <stars>400</stars>
   <asteroids>0</asteroids>
   <interference>0.000000</interference>
   <nebula volatility="0.000000">0.000000</nebula>
  </general>
  <pos>
   <x>238.584571</x>
   <y>280.786538</y>
  </pos>
  <assets/>
  <jumps>
   <jump target="Solene">
    <autopos/>
    <hide>0.000000</hide>
   </jump>
  </jumps>
 </ssys>
 <ssys name="Verex">
  <general>
   <radius>26250.000000</radius>
   <stars>500</stars>
   <asteroids>0</asteroids>
   <interference>0.000000</interference>
   <nebula volatility="0.000000">0.000000</nebula>
  </general>
  <pos>
   <x>208.000000</x>
   <y>-450.000000</y>
  </pos>
  <assets>
   <asset>Verex I</asset>
   <asset>Verex II</asset>
   <asset>Verex III</asset>
  </assets>
  <jumps>
   <jump target="Blunderbuss">
    <autopos/>
    <hide>0.000000</hide>
   </jump>
   <jump target="Darkstone">
    <autopos/>
    <hide>0.000000</hide>
   </jump>
   <jump target="Ginger">
    <autopos/>
    <hide>0.000000</hide>
   </jump>
   <jump target="Tarsus">
    <autopos/>
    <hide>0.000000</hide>
   </jump>
  </jumps>
 </ssys>
 <ssys name="Vlexon">
  <general>
   <radius>28000.000000</radius>
   <stars>500</stars>
   <asteroids>0</asteroids>
   <interference>0.000000</interference>
   <nebula volatility="0.000000">0.000000</nebula>
  </general>
  <pos>
   <x>82.000000</x>
   <y>-301.000000</y>
  </pos>
  <assets>
   <asset>Phee</asset>
   <asset>Ruid</asset>
   <asset>Virtual Civilian Standard</asset>
   <asset>Virtual Trader Area</asset>
   <asset>Vlexair</asset>
   <asset>Vlexon I</asset>
   <asset>Vlexon II</asset>
  </assets>
  <jumps>
   <jump target="Ogat">
    <autopos/>
    <hide>0.000000</hide>
   </jump>
  </jumps>
 </ssys>
 <ssys name="Volus">
  <general>
   <radius>18900.000000</radius>
   <stars>400</stars>
   <asteroids>0</asteroids>
   <interference>0.000000</interference>
   <nebula volatility="0.000000">0.000000</nebula>
  </general>
  <pos>
   <x>-138.000000</x>
   <y>-784.000000</y>
  </pos>
  <assets/>
  <jumps>
   <jump target="Gammacron">
    <autopos/>
    <hide>0.000000</hide>
   </jump>
   <jump target="Pudas">
    <autopos/>
    <hide>0.000000</hide>
   </jump>
   <jump target="Unicorn">
    <autopos/>
    <hide>0.000000</hide>
   </jump>
  </jumps>
 </ssys>
 <ssys name="Wahri">
  <general>
   <radius>19000.000000</radius>
   <stars>400</stars>
   <asteroids>0</asteroids>
   <interference>0.000000</interference>
   <nebula volatility="0.000000">0.000000</nebula>
  </general>
  <pos>
   <x>-93.000000</x>
   <y>571.000000</y>
  </pos>
  <assets>
   <asset>Virtual Pirate Medium</asset>
  </assets>
  <jumps>
   <jump target="Ariadus">
    <autopos/>
    <hide>0.000000</hide>
   </jump>
   <jump target="Corvus">
    <autopos/>
    <hide>0.000000</hide>
   </jump>
   <jump target="Symm">
    <autopos/>
    <hide>0.000000</hide>
   </jump>
  </jumps>
 </ssys>
 <ssys name="Waterhole">
  <general>
   <radius>19250.000000</radius>
   <stars>400</stars>
   <asteroids>0</asteroids>
   <interference>0.000000</interference>
   <nebula volatility="0.000000">0.000000</nebula>
  </general>
  <pos>
   <x>-287.000000</x>
   <y>-557.000000</y>
  </pos>
  <assets>
   <asset>Madeleine Station</asset>
   <asset>Virtual Civilian Standard</asset>
   <asset>Virtual Trader Area</asset>
   <asset>Waterhole</asset>
   <asset>Waterhole's Moon</asset>
  </assets>
  <jumps>
   <jump target="Overture">
    <autopos/>
    <hide>0.000000</hide>
   </jump>
   <jump target="Provectus Nova">
    <autopos/>
    <hide>0.000000</hide>
   </jump>
  </jumps>
 </ssys>
 <ssys name="Zacron">
  <general>
   <radius>17500.000000</radius>
   <stars>500</stars>
   <asteroids>0</asteroids>
   <interference>50.000000</interference>
   <nebula volatility="0.000000">0.000000</nebula>
  </general>
  <pos>
   <x>239.000000</x>
   <y>-224.000000</y>
  </pos>
  <assets>
   <asset>Virtual Pirate Small</asset>
  </assets>
  <jumps>
   <jump target="Ogat">
    <autopos/>
    <hide>0.000000</hide>
   </jump>
   <jump target="Raelid">
    <autopos/>
    <hide>0.000000</hide>
   </jump>
   <jump target="Tuoladis">
    <autopos/>
    <hide>0.000000</hide>
   </jump>
  </jumps>
 </ssys>
 <ssys name="Zerantix">
  <general>
   <radius>17500.000000</radius>
   <stars>500</stars>
   <asteroids>0</asteroids>
   <interference>700.000000</interference>
   <nebula volatility="250.000000">750.000000</nebula>
  </general>
  <pos>
   <x>648.000000</x>
   <y>120.000000</y>
  </pos>
  <assets>
   <asset>Virtual Empire Unpresence</asset>
  </assets>
  <jumps>
   <jump target="Arandon">
    <autopos/>
    <hide>0.000000</hide>
   </jump>
  </jumps>
 </ssys>
 <ssys name="Zied">
  <general>
   <radius>3500.000000</radius>
   <stars>500</stars>
   <asteroids>0</asteroids>
   <interference>0.000000</interference>
   <nebula volatility="0.000000">0.000000</nebula>
  </general>
  <pos>
   <x>-5.000000</x>
   <y>-519.000000</y>
  </pos>
  <assets>
   <asset>Bon Sebb</asset>
   <asset>Sixbat Station</asset>
  </assets>
  <jumps>
   <jump target="Blunderbuss">
    <autopos/>
    <hide>0.000000</hide>
   </jump>
   <jump target="Eneguoz">
    <autopos/>
    <hide>0.000000</hide>
   </jump>
   <jump target="Gammacron">
    <autopos/>
    <hide>0.000000</hide>
   </jump>
  </jumps>
 </ssys>
 <ssys name="Zylex">
  <general>
   <radius>14000.000000</radius>
   <stars>400</stars>
   <asteroids>0</asteroids>
   <interference>300.000000</interference>
   <nebula volatility="0.000000">250.000000</nebula>
  </general>
  <pos>
   <x>438.000000</x>
   <y>-34.000000</y>
  </pos>
  <assets/>
  <jumps>
   <jump target="Arcanis">
    <autopos/>
    <hide>0.000000</hide>
   </jump>
   <jump target="Doeston">
    <autopos/>
    <hide>0.000000</hide>
   </jump>
  </jumps>
 </ssys>
</Systems><|MERGE_RESOLUTION|>--- conflicted
+++ resolved
@@ -2160,10 +2160,7 @@
     <hide>0.000000</hide>
    </jump>
    <jump target="Zied">
-<<<<<<< HEAD
-=======
-    <autopos/>
->>>>>>> 24599381
+    <autopos/>
     <exitonly/>
     <hide>0.700000</hide>
    </jump>
